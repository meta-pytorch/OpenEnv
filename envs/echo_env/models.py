# Copyright (c) Meta Platforms, Inc. and affiliates.
# All rights reserved.
#
# This source code is licensed under the BSD-style license found in the
# LICENSE file in the root directory of this source tree.

"""
Data models for the Echo Environment.

The Echo environment is a simple test environment that echoes back messages.
"""

<<<<<<< HEAD
=======
from pydantic import Field

>>>>>>> 360f878d
# Support both in-repo and standalone imports
try:
    # In-repo imports (when running from OpenEnv repository)
    from openenv.core.env_server.types import Action, Observation
except ImportError:
    # Standalone imports (when environment is standalone with openenv from pip)
    from openenv.core.env_server.types import Action, Observation


class EchoAction(Action):
    """Action for the Echo environment - just a message to echo."""

    message: str = Field(..., min_length=1, description="Message to echo back")


class EchoObservation(Observation):
    """Observation from the Echo environment - the echoed message."""

    echoed_message: str = Field(..., description="The echoed message from the environment")
    message_length: int = Field(default=0, ge=0, description="Length of the echoed message")<|MERGE_RESOLUTION|>--- conflicted
+++ resolved
@@ -10,11 +10,8 @@
 The Echo environment is a simple test environment that echoes back messages.
 """
 
-<<<<<<< HEAD
-=======
 from pydantic import Field
 
->>>>>>> 360f878d
 # Support both in-repo and standalone imports
 try:
     # In-repo imports (when running from OpenEnv repository)
