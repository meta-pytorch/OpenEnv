# Copyright (c) Meta Platforms, Inc. and affiliates.
# All rights reserved.
#
# This source code is licensed under the BSD-style license found in the
# LICENSE file in the root directory of this source tree.

"""
Container provider abstractions for running environment servers.

This module provides a pluggable architecture for different container providers
(local Docker, Kubernetes, cloud providers, etc.) to be used with HTTPEnvClient.
"""

from __future__ import annotations

from abc import ABC, abstractmethod
from typing import Any, Dict, Optional


class ContainerProvider(ABC):
    """
    Abstract base class for container providers.

    Providers implement this interface to support different container platforms:
    - LocalDockerProvider: Runs containers on local Docker daemon
    - KubernetesProvider: Runs containers in Kubernetes cluster
    - FargateProvider: Runs containers on AWS Fargate
    - CloudRunProvider: Runs containers on Google Cloud Run

    The provider manages a single container lifecycle and provides the base URL
    for connecting to it.

    Example:
        >>> provider = LocalDockerProvider()
        >>> base_url = provider.start_container("echo-env:latest")
        >>> print(base_url)  # http://localhost:8000
        >>> # Use the environment via base_url
        >>> provider.stop_container()
    """

    @abstractmethod
    def start_container(
        self,
        image: str,
        port: Optional[int] = None,
        env_vars: Optional[Dict[str, str]] = None,
        **kwargs: Any,
    ) -> str:
        """
        Start a container from the specified image.

        Args:
            image: Container image name (e.g., "echo-env:latest")
            port: Port to expose (if None, provider chooses)
            env_vars: Environment variables to pass to container
            **kwargs: Provider-specific options

        Returns:
            Base URL to connect to the container (e.g., "http://localhost:8000")

        Raises:
            RuntimeError: If container fails to start
        """
        pass

    @abstractmethod
    def stop_container(self) -> None:
        """
        Stop and remove the running container.

        This cleans up the container that was started by start_container().
        """
        pass

    @abstractmethod
    def wait_for_ready(self, base_url: str, timeout_s: float = 30.0) -> None:
        """
        Wait for the container to be ready to accept requests.

        This typically polls the /health endpoint until it returns 200.

        Args:
            base_url: Base URL of the container
            timeout_s: Maximum time to wait

        Raises:
            TimeoutError: If container doesn't become ready in time
        """
        pass


class LocalDockerProvider(ContainerProvider):
    """
    Container provider for local Docker daemon.

    This provider runs containers on the local machine using Docker.
    Useful for development and testing.

    Example:
        >>> provider = LocalDockerProvider()
        >>> base_url = provider.start_container("echo-env:latest")
        >>> # Container running on http://localhost:<random-port>
        >>> provider.stop_container()
    """

    def __init__(self):
        """Initialize the local Docker provider."""
        self._container_id: Optional[str] = None
        self._container_name: Optional[str] = None

        # Check if Docker is available
        import subprocess

        try:
            subprocess.run(
                ["docker", "version"],
                check=True,
                capture_output=True,
                timeout=5,
            )
        except (subprocess.CalledProcessError, FileNotFoundError, subprocess.TimeoutExpired):
            raise RuntimeError(
                "Docker is not available. Please install Docker Desktop or Docker Engine."
            )

    def start_container(
        self,
        image: str,
        port: Optional[int] = None,
        env_vars: Optional[Dict[str, str]] = None,
        **kwargs: Any,
    ) -> str:
        """
        Start a Docker container locally.

        Args:
            image: Docker image name
            port: Port to expose (if None, uses 8000)
            env_vars: Environment variables for the container
            **kwargs: Additional Docker run options
                - command_override: List of command args to override container CMD

        Returns:
            Base URL to connect to the container
        """
        import subprocess
        import time

        # Use default port if not specified
        if port is None:
            port = 8000

        # Generate container name
        self._container_name = self._generate_container_name(image)

        # Build docker run command
        # Use host networking for better performance and consistency with podman
        cmd = [
            "docker", "run",
            "-d",  # Detached
            "--name", self._container_name,
            "--network", "host",  # Use host network
        ]

        # Add environment variables
        if env_vars:
            for key, value in env_vars.items():
                cmd.extend(["-e", f"{key}={value}"])

        # Add image
        cmd.append(image)
          
        # Add command override if provided (to change port)
        if "command_override" in kwargs:
            cmd.extend(kwargs["command_override"])
        elif port != 8000:
            # Infer app path from image name for common environments
            app_module = self._infer_app_module(image)
            if app_module:
                cmd.extend([
                    "uvicorn",
                    app_module,
                    "--host", "0.0.0.0",
                    "--port", str(port)
                ])

        # Run container
        try:
            result = subprocess.run(cmd, capture_output=True, text=True, check=True)
            self._container_id = result.stdout.strip()
        except subprocess.CalledProcessError as e:
<<<<<<< HEAD
            error_msg = f"Failed to start container: {e}\nstdout: {e.stdout}\nstderr: {e.stderr}"
=======
            error_msg = f"Failed to start Docker container.\nCommand: {' '.join(cmd)}\nExit code: {e.returncode}\nStderr: {e.stderr}\nStdout: {e.stdout}"
>>>>>>> dd10e47e
            raise RuntimeError(error_msg) from e

        # Wait a moment for container to start
        time.sleep(1)

        base_url = f"http://127.0.0.1:{port}"
        return base_url

    def stop_container(self) -> None:
        """
        Stop and remove the Docker container.
        """
        if self._container_id is None:
            return

        import subprocess

        try:
            # Stop container
            subprocess.run(
                ["docker", "stop", self._container_id],
                capture_output=True,
                check=True,
                timeout=10,
            )

            # Remove container
            subprocess.run(
                ["docker", "rm", self._container_id],
                capture_output=True,
                check=True,
                timeout=10,
            )
        except subprocess.CalledProcessError:
            # Container might already be stopped/removed
            pass
        finally:
            self._container_id = None
            self._container_name = None

    def wait_for_ready(self, base_url: str, timeout_s: float = 30.0) -> None:
        """
        Wait for container to be ready by polling /health endpoint.

        Args:
            base_url: Base URL of the container
            timeout_s: Maximum time to wait

        Raises:
            TimeoutError: If container doesn't become ready
        """
        import time
        import requests
        import subprocess
        import logging

        start_time = time.time()
        health_url = f"{base_url}/health"
        last_error = None

        while time.time() - start_time < timeout_s:
            try:
                response = requests.get(health_url, timeout=2.0)
                if response.status_code == 200:
                    return
            except requests.RequestException as e:
                last_error = str(e)

            time.sleep(0.5)

        # If we timeout, provide diagnostic information
        error_msg = f"Container at {base_url} did not become ready within {timeout_s}s"
        
        if self._container_id:
            try:
                # Get container logs to help diagnose the issue
                result = subprocess.run(
                    ["docker", "logs", "--tail", "50", self._container_id],
                    capture_output=True,
                    text=True,
                    timeout=5,
                )
                if result.stdout or result.stderr:
                    error_msg += f"\n\nContainer logs (last 50 lines):\n{result.stdout}\n{result.stderr}"
            except Exception:
                pass

        if last_error:
            error_msg += f"\n\nLast connection error: {last_error}"

        raise TimeoutError(error_msg)

    def _find_available_port(self) -> int:
        """
        Find an available port on localhost.

        Returns:
            An available port number
        """
        import socket

        with socket.socket(socket.AF_INET, socket.SOCK_STREAM) as s:
            s.bind(("", 0))
            s.listen(1)
            port = s.getsockname()[1]
        return port

    def _generate_container_name(self, image: str) -> str:
        """
        Generate a unique container name based on image name and timestamp.

        Args:
            image: Docker image name

        Returns:
            A unique container name
        """
        import time

        clean_image = image.split("/")[-1].split(":")[0]
        timestamp = int(time.time() * 1000)
        return f"{clean_image}-{timestamp}"

    def _infer_app_module(self, image: str) -> Optional[str]:
        """
        Infer the uvicorn app module path from the image name.

        Args:
            image: Container image name

        Returns:
            App module path like "envs.coding_env.server.app:app" or None
        """
        clean_image = image.split("/")[-1].split(":")[0]
        
        # Map common environment names to their app modules
        env_module_map = {
            "coding-env": "envs.coding_env.server.app:app",
            "echo-env": "envs.echo_env.server.app:app",
            "git-env": "envs.git_env.server.app:app",
            "openspiel-env": "envs.openspiel_env.server.app:app",
            "sumo-rl-env": "envs.sumo_rl_env.server.app:app",
            "finrl-env": "envs.finrl_env.server.app:app",
        }
        
        return env_module_map.get(clean_image)


class PodmanProvider(ContainerProvider):
    """
    Container provider for Podman.

    This provider runs containers using native Podman commands, which avoids
    the networking issues that can occur with podman-docker emulation.

    Example:
        >>> provider = PodmanProvider()
        >>> base_url = provider.start_container("echo-env:latest")
        >>> # Container running on http://localhost:<random-port>
        >>> provider.stop_container()
    """

    def __init__(self):
        """Initialize the Podman provider."""
        self._container_id: Optional[str] = None
        self._container_name: Optional[str] = None

        # Check if Podman is available
        import subprocess

        try:
            subprocess.run(
                ["podman", "version"],
                check=True,
                capture_output=True,
                timeout=5,
            )
        except (subprocess.CalledProcessError, FileNotFoundError, subprocess.TimeoutExpired):
            raise RuntimeError(
                "Podman is not available. Please install Podman."
            )

    def start_container(
        self,
        image: str,
        port: Optional[int] = None,
        env_vars: Optional[Dict[str, str]] = None,
        **kwargs: Any,
    ) -> str:
        """
        Start a Podman container.

        Args:
            image: Container image name
            port: Port to expose (if None, uses 8000)
            env_vars: Environment variables for the container
            **kwargs: Additional Podman run options
                - command_override: List of command args to override container CMD

        Returns:
            Base URL to connect to the container
        """
        import subprocess
        import time

        # Use default port if not specified
        if port is None:
            port = 8000

        # Generate container name
        self._container_name = self._generate_container_name(image)

        # Build podman run command
        # Use host networking to avoid rootless podman port forwarding issues
        cmd = [
            "podman", "run",
            "-d",  # Detached
            "--name", self._container_name,
            "--network", "host",  # Use host network to avoid port forwarding issues
        ]

        # Add environment variables
        if env_vars:
            for key, value in env_vars.items():
                cmd.extend(["-e", f"{key}={value}"])

        # Add image
        cmd.append(image)
        
        # Add command override if provided (to change port)
        if "command_override" in kwargs:
            cmd.extend(kwargs["command_override"])
        elif port != 8000:
            # Infer app path from image name for common environments
            app_module = self._infer_app_module(image)
            if app_module:
                cmd.extend([
                    "uvicorn",
                    app_module,
                    "--host", "0.0.0.0",
                    "--port", str(port)
                ])

        # Run container
        try:
            result = subprocess.run(cmd, capture_output=True, text=True, check=True)
            self._container_id = result.stdout.strip()
        except subprocess.CalledProcessError as e:
            error_msg = f"Failed to start container: {e}\nstdout: {e.stdout}\nstderr: {e.stderr}"
            raise RuntimeError(error_msg) from e

        # Wait a moment for container to start
        time.sleep(1)

        base_url = f"http://127.0.0.1:{port}"
        return base_url

    def stop_container(self) -> None:
        """
        Stop and remove the Podman container.
        """
        if self._container_id is None:
            return

        import subprocess

        try:
            # Stop container
            subprocess.run(
                ["podman", "stop", self._container_id],
                capture_output=True,
                check=True,
                timeout=10,
            )

            # Remove container
            subprocess.run(
                ["podman", "rm", self._container_id],
                capture_output=True,
                check=True,
                timeout=10,
            )
        except subprocess.CalledProcessError:
            # Container might already be stopped/removed
            pass
        finally:
            self._container_id = None
            self._container_name = None

    def wait_for_ready(self, base_url: str, timeout_s: float = 30.0) -> None:
        """
        Wait for container to be ready by polling /health endpoint.

        Args:
            base_url: Base URL of the container
            timeout_s: Maximum time to wait

        Raises:
            TimeoutError: If container doesn't become ready
        """
        import time
        import requests

        start_time = time.time()
        health_url = f"{base_url}/health"

        while time.time() - start_time < timeout_s:
            try:
                response = requests.get(health_url, timeout=2.0)
                if response.status_code == 200:
                    return
            except requests.RequestException:
                pass

            time.sleep(0.5)

        raise TimeoutError(
            f"Container at {base_url} did not become ready within {timeout_s}s"
        )

    def _find_available_port(self) -> int:
        """
        Find an available port on localhost.

        Returns:
            An available port number
        """
        import socket

        with socket.socket(socket.AF_INET, socket.SOCK_STREAM) as s:
            s.bind(("", 0))
            s.listen(1)
            port = s.getsockname()[1]
        return port

    def _generate_container_name(self, image: str) -> str:
        """
        Generate a unique container name based on image name and timestamp.

        Args:
            image: Container image name

        Returns:
            A unique container name
        """
        import time

        clean_image = image.split("/")[-1].split(":")[0]
        timestamp = int(time.time() * 1000)
        return f"{clean_image}-{timestamp}"

    def _infer_app_module(self, image: str) -> Optional[str]:
        """
        Infer the uvicorn app module path from the image name.

        Args:
            image: Container image name

        Returns:
            App module path like "envs.coding_env.server.app:app" or None
        """
        clean_image = image.split("/")[-1].split(":")[0]
        
        # Map common environment names to their app modules
        env_module_map = {
            "coding-env": "envs.coding_env.server.app:app",
            "echo-env": "envs.echo_env.server.app:app",
            "git-env": "envs.git_env.server.app:app",
            "openspiel-env": "envs.openspiel_env.server.app:app",
            "sumo-rl-env": "envs.sumo_rl_env.server.app:app",
            "finrl-env": "envs.finrl_env.server.app:app",
        }
        
        return env_module_map.get(clean_image)


class KubernetesProvider(ContainerProvider):
    """
    Container provider for Kubernetes clusters.

    This provider creates pods in a Kubernetes cluster and exposes them
    via services or port-forwarding.

    Example:
        >>> provider = KubernetesProvider(namespace="envtorch-dev")
        >>> base_url = provider.start_container("echo-env:latest")
        >>> # Pod running in k8s, accessible via service or port-forward
        >>> provider.stop_container()
    """
    pass<|MERGE_RESOLUTION|>--- conflicted
+++ resolved
@@ -189,11 +189,7 @@
             result = subprocess.run(cmd, capture_output=True, text=True, check=True)
             self._container_id = result.stdout.strip()
         except subprocess.CalledProcessError as e:
-<<<<<<< HEAD
-            error_msg = f"Failed to start container: {e}\nstdout: {e.stdout}\nstderr: {e.stderr}"
-=======
             error_msg = f"Failed to start Docker container.\nCommand: {' '.join(cmd)}\nExit code: {e.returncode}\nStderr: {e.stderr}\nStdout: {e.stdout}"
->>>>>>> dd10e47e
             raise RuntimeError(error_msg) from e
 
         # Wait a moment for container to start
