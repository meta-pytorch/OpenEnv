
import os
<<<<<<< HEAD
import random, uuid
from typing import List
from dataclasses import replace
=======
import random
import uuid

>>>>>>> 383a5e68
from core.env_server import Environment
from ..models import WildfireAction, WildfireObservation, WildfireState

# Helpers
DIRS_8 = {
    "N":  (0, -1), "NE": (1, -1), "E":  (1, 0), "SE": (1, 1),
    "S":  (0,  1), "SW": (-1, 1), "W":  (-1, 0), "NW": (-1, -1),
    "CALM": (0, 0),
}

def idx(x: int, y: int, w: int) -> int:
    return y * w + x

def in_bounds(x: int, y: int, w: int, h: int) -> bool:
    return 0 <= x < w and 0 <= y < h


class WildfireEnvironment(Environment):
    """
    Weather-aware wildfire simulation.

    Grid encodings:
      0 = ash (burned out)
      1 = fuel / vegetation
      2 = burning
      3 = firebreak
      4 = watered / damp

    Each step:
      - agent acts (water/break/wait)
      - burning spreads to neighbors with wind + humidity effects
      - burning cells burn for multiple ticks, then become ash
    """

    def __init__(
        self,
        width: int = 32,
        height: int = 32,
        base_ignite_prob: float = 0.30,
        wind_bias: float = 0.20,      # kept for compatibility (not directly used in B model)
        diag_factor: float = 0.7,     # kept for compatibility (not directly used in B model)
        humidity: float = 0.25,
        init_sources: int = 2,
        seed: int = 3407,
        max_steps: int = 128,
        water_capacity: int = 8,      # ↓ encourage strategic water use
        break_capacity: int = 50,
    ):
        super().__init__()

        # --- Env-var overrides (optional) ---
        self.width     = int(os.environ.get("WILDFIRE_WIDTH", width))
        self.height    = int(os.environ.get("WILDFIRE_HEIGHT", height))
        self.humidity  = float(os.environ.get("WILDFIRE_HUMIDITY", humidity))
        self.w = width
        self.h = height
        self.base_ignite_prob = float(os.environ.get("WILDFIRE_BASE_IGNITE_PROB", base_ignite_prob))
        self.wind_bias        = float(os.environ.get("WILDFIRE_WIND_BIAS", wind_bias))
        self.diag_factor      = float(os.environ.get("WILDFIRE_DIAG_FACTOR", diag_factor))
        self.init_sources     = int(os.environ.get("WILDFIRE_INIT_SOURCES", init_sources))
        self.rng              = random.Random(int(os.environ.get("WILDFIRE_SEED", seed)))
        self.max_steps        = int(os.environ.get("WILDFIRE_MAX_STEPS", max_steps))
        self.init_water       = int(os.environ.get("WILDFIRE_WATER_CAPACITY", water_capacity))
        self.init_breaks      = int(os.environ.get("WILDFIRE_BREAK_CAPACITY", break_capacity))
        self.burn_lifetime    = int(os.environ.get("WILDFIRE_BURN_LIFETIME", 3))  # ✅ new
        self.forced_wind = os.getenv("WILDFIRE_WIND", "CALM")
        self._state = WildfireState()
    # --- Core API ---

    def reset(self) -> WildfireObservation:
        # Start with all fuel
        grid = [1] * (self.w * self.h)

        # Wind (forced if provided)
        if self.forced_wind and self.forced_wind in DIRS_8:
            wind_dir = self.forced_wind
        else:
            wind_dir = self.rng.choice(list(DIRS_8.keys()))

        # Humidity small variation around init
        humidity = min(1.0, max(0.0, self.humidity + self.rng.uniform(-0.05, 0.05)))

        # Place initial fires
        for _ in range(self.init_sources):
            x = self.rng.randrange(self.w)
            y = self.rng.randrange(self.h)
            grid[idx(x, y, self.w)] = 2

        self._state = WildfireState(
            episode_id=str(uuid.uuid4()),
            step_count=0,
            total_burned=0,
            total_extinguished=0,
            last_action="reset",
            width=self.w,
            height=self.h,
            wind_dir=wind_dir,
            humidity=humidity,
            remaining_water=self.init_water,
            remaining_breaks=self.init_breaks,
            grid=grid,
        )

        # per-cell burn timers (persist across steps)
        self._state.burn_timers = [0] * (self.w * self.h)

        obs = self._make_observation(reward_hint=0.0)
        return obs

    def step(self, action: WildfireAction) -> WildfireObservation:
        st = self._state
        reward = 0.0

        # --- Agent action effects ---
        if (
            action.action == "water"
            and st.remaining_water > 0
            and action.x is not None
            and action.y is not None
        ):
            reward += self._apply_water(action.x, action.y)
        elif (
            action.action == "break"
            and st.remaining_breaks > 0
            and action.x is not None
            and action.y is not None
        ):
            reward += self._apply_break(action.x, action.y)
        elif action.action == "wait":
            pass
        else:
            reward -= 0.05  # invalid or exhausted resources

        # --- Natural fire dynamics ---
        prev_burning = self._burning_count()
        prev_burned = sum(1 for v in st.grid if v == 0)

        newly_burned = self._spread_fire()
        new_burning = self._burning_count()
        now_burned = sum(1 for v in st.grid if v == 0)

        st.total_burned += newly_burned
        st.step_count += 1
        st.last_action = action.action

        # --- Spread vs containment shaping ---
        spread_delta = new_burning - prev_burning
        burned_delta = now_burned - prev_burned

        # Strong penalty for spread
        if spread_delta > 0:
            reward -= 0.15 * spread_delta  # 🔥 focus on containment
        elif spread_delta < 0:
            reward += 0.10 * abs(spread_delta)  # reward shrinkage

        # Mild penalty for newly burned cells (area loss)
        if burned_delta > 0:
            reward -= 0.05 * burned_delta

        # Small time penalty to prefer fast control
        reward -= 0.01

        done = self._is_done()

        # --- End of episode bonuses ---
        if done:
            saved_ratio = self._saved_cells() / (self.w * self.h)
            burned_ratio = now_burned / (self.w * self.h)
            burning_left = self._burning_count()

            # Big containment bonus
            if burning_left == 0:
                reward += 0.5 + 0.5 * saved_ratio

            # Fallback proportional reward
            reward += 0.2 * (1.0 - burned_ratio)

        obs = self._make_observation(reward_hint=reward)
        obs.done = done
        obs.reward = reward
        return obs


    # --- Internal mechanics ---

    def _apply_water(self, x: int, y: int) -> float:
        st = self._state
        if not in_bounds(x, y, self.w, self.h):
            return -0.05

        # Strong penalty if no water left
        if st.remaining_water <= 0:
            return -0.5

        i = idx(x, y, self.w)
        reward = 0.0

        if st.grid[i] == 2:
            st.grid[i] = 4  # extinguish & dampen
            st.burn_timers[i] = 0
            st.total_extinguished += 1
            reward += 0.25
        elif st.grid[i] == 1:
            st.grid[i] = 4  # dampen fuel (mild penalty to avoid spamming)
            st.burn_timers[i] = 0
            reward -= 0.10
        elif st.grid[i] == 4:
            # redundant watering
            reward -= 0.05
        else:
            # watering ash/break gives slight penalty
            reward -= 0.05

        st.remaining_water -= 1
        return reward

    def _apply_break(self, x: int, y: int) -> float:
        st = self._state
        if not in_bounds(x, y, self.w, self.h):
            return -0.05
        i = idx(x, y, self.w)
        reward = 0.0

        if st.grid[i] in (1, 4):
            st.grid[i] = 3
            st.burn_timers[i] = 0
            reward += 0.15  # slightly more than before to make firebreaks attractive
        elif st.grid[i] == 2:
            st.grid[i] = 3
            st.burn_timers[i] = 0
            reward -= 0.02
        elif st.grid[i] == 3:
            reward -= 0.01
        else:
            reward -= 0.02

        st.remaining_breaks -= 1
        return reward

    def _spread_fire(self) -> int:
        """
        Balanced wildfire spread model:
          - burning cells persist for multiple ticks before turning to ash
          - 8-direction spread (diagonals weaker)
          - wind accelerates in wind direction, weakens upwind
          - humidity suppresses ignition probability
          - water (4) is IMMUNE to ignition while damp and reverts to fuel after several ticks
        """
        st = self._state
        new_grid = st.grid[:]
        newly_burned = 0

        # 8-neighbor model
        neighbors = [(-1, 0), (1, 0), (0, -1), (0, 1),
                     (-1, -1), (1, -1), (-1, 1), (1, 1)]
        wx, wy = DIRS_8.get(st.wind_dir, (0, 0))

        base = self.base_ignite_prob
        humidity_factor = (1.0 - st.humidity)

        ignite_flags = [False] * (self.w * self.h)

        # First pass: evaluate ignitions, increment burn timers
        for y in range(self.h):
            for x in range(self.w):
                i = idx(x, y, self.w)
                cell = st.grid[i]

                if cell == 2:  # burning
                    st.burn_timers[i] += 1

                    for dx, dy in neighbors:
                        nx, ny = x + dx, y + dy
                        if not in_bounds(nx, ny, self.w, self.h):
                            continue
                        ni = idx(nx, ny, self.w)
                        target = st.grid[ni]

                        # Only fuel or damp can be candidates, but WATER IS IMMUNE during damp
                        if target == 4:
                            # Damp cells do not ignite at all while damp
                            continue
                        if target != 1:
                            continue

                        # Wind multiplier
                        if (dx, dy) == (wx, wy):
                            wind_mult = 2.0
                        elif (dx, dy) == (-wx, -wy):
                            wind_mult = 0.5
                        else:
                            wind_mult = 1.0

                        # Diagonals weaker
                        diag_mult = 0.6 if (dx != 0 and dy != 0) else 1.0

                        p = base * humidity_factor * wind_mult * diag_mult
                        p = max(0.0, min(1.0, p))
                        if self.rng.random() < p:
                            ignite_flags[ni] = True

        # Second pass: apply transitions
        for i, cell in enumerate(st.grid):
            if cell == 2:
                # burns for burn_lifetime ticks before turning to ash
                if st.burn_timers[i] >= self.burn_lifetime:
                    new_grid[i] = 0  # ash
                    newly_burned += 1
                else:
                    new_grid[i] = 2  # keep burning
            elif ignite_flags[i] and new_grid[i] == 1:
                new_grid[i] = 2
                st.burn_timers[i] = 0
            elif cell == 4:
                # Water stays damp for several ticks before reverting to fuel
                st.burn_timers[i] += 1
                if st.burn_timers[i] >= 6:   # was 3; extend to make water useful
                    new_grid[i] = 1

        st.grid = new_grid
        return newly_burned

    def _burning_count(self) -> int:
        return sum(1 for v in self._state.grid if v == 2)

    def _saved_cells(self) -> int:
        # cells not turned to ash (includes fuel, burning, break, water)
        return sum(1 for v in self._state.grid if v in (1, 2, 3, 4))

    def _is_done(self) -> bool:
        return self._burning_count() == 0 or self._state.step_count >= self.max_steps

    def _make_observation(self, reward_hint: float = 0.0) -> WildfireObservation:
        st = self._state
        burning = self._burning_count()
        burned = sum(1 for v in st.grid if v == 0)
        return WildfireObservation(
            grid=st.grid[:],
            width=self.w,
            height=self.h,
            step=st.step_count,
            wind_dir=st.wind_dir,
            humidity=st.humidity,
            burning_count=burning,
            remaining_water=st.remaining_water,     # ✅ new
            remaining_breaks=st.remaining_breaks,   # ✅ new
            burned_count=burned,
            reward_hint=reward_hint,
        )

    # --- Required abstract property implementation ---
    @property
    def state(self) -> WildfireState:
        """Return the current environment state."""
        return self._state
<|MERGE_RESOLUTION|>--- conflicted
+++ resolved
@@ -1,14 +1,8 @@
 
 import os
-<<<<<<< HEAD
-import random, uuid
-from typing import List
-from dataclasses import replace
-=======
 import random
 import uuid
 
->>>>>>> 383a5e68
 from core.env_server import Environment
 from ..models import WildfireAction, WildfireObservation, WildfireState
 
@@ -60,22 +54,30 @@
         super().__init__()
 
         # --- Env-var overrides (optional) ---
-        self.width     = int(os.environ.get("WILDFIRE_WIDTH", width))
-        self.height    = int(os.environ.get("WILDFIRE_HEIGHT", height))
-        self.humidity  = float(os.environ.get("WILDFIRE_HUMIDITY", humidity))
+        width     = int(os.environ.get("WILDFIRE_WIDTH", width))
+        height    = int(os.environ.get("WILDFIRE_HEIGHT", height))
+        humidity  = float(os.environ.get("WILDFIRE_HUMIDITY", humidity))
+        forced_wind = os.environ.get("WILDFIRE_WIND", None)
+
+        # Store config
         self.w = width
         self.h = height
-        self.base_ignite_prob = float(os.environ.get("WILDFIRE_BASE_IGNITE_PROB", base_ignite_prob))
-        self.wind_bias        = float(os.environ.get("WILDFIRE_WIND_BIAS", wind_bias))
-        self.diag_factor      = float(os.environ.get("WILDFIRE_DIAG_FACTOR", diag_factor))
-        self.init_sources     = int(os.environ.get("WILDFIRE_INIT_SOURCES", init_sources))
-        self.rng              = random.Random(int(os.environ.get("WILDFIRE_SEED", seed)))
-        self.max_steps        = int(os.environ.get("WILDFIRE_MAX_STEPS", max_steps))
-        self.init_water       = int(os.environ.get("WILDFIRE_WATER_CAPACITY", water_capacity))
-        self.init_breaks      = int(os.environ.get("WILDFIRE_BREAK_CAPACITY", break_capacity))
-        self.burn_lifetime    = int(os.environ.get("WILDFIRE_BURN_LIFETIME", 3))  # ✅ new
-        self.forced_wind = os.getenv("WILDFIRE_WIND", "CALM")
+        self.base_ignite_prob = base_ignite_prob
+        self.wind_bias = wind_bias
+        self.diag_factor = diag_factor
+        self.init_humidity = humidity
+        self.init_sources = init_sources
+        self.rng = random.Random(seed)
+        self.max_steps = max_steps
+        self.init_water = water_capacity
+        self.init_breaks = break_capacity
+        self.forced_wind = forced_wind
+
+        # burn lifetime in ticks (balanced model)
+        self.burn_lifetime = 3
+
         self._state = WildfireState()
+
     # --- Core API ---
 
     def reset(self) -> WildfireObservation:
@@ -89,7 +91,7 @@
             wind_dir = self.rng.choice(list(DIRS_8.keys()))
 
         # Humidity small variation around init
-        humidity = min(1.0, max(0.0, self.humidity + self.rng.uniform(-0.05, 0.05)))
+        humidity = min(1.0, max(0.0, self.init_humidity + self.rng.uniform(-0.05, 0.05)))
 
         # Place initial fires
         for _ in range(self.init_sources):
