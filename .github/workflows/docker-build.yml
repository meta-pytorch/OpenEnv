--- conflicted
+++ resolved
@@ -85,13 +85,10 @@
             dockerfile: src/envs/textarena_env/server/Dockerfile
           - name: browsergym-env
             dockerfile: src/envs/browsergym_env/server/Dockerfile
-<<<<<<< HEAD
           - name: warehouse-env
             dockerfile: src/envs/warehouse_env/server/Dockerfile
-=======
           - name: snake-env
             dockerfile: src/envs/snake_env/server/Dockerfile
->>>>>>> 4bfa75d6
 
     steps:
       - name: Checkout code
