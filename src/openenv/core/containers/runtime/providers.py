# Copyright (c) Meta Platforms, Inc. and affiliates.
# All rights reserved.
#
# This source code is licensed under the BSD-style license found in the
# LICENSE file in the root directory of this source tree.

"""
Container provider abstractions for running environment servers.

This module provides a pluggable architecture for different container providers
(local Docker, Kubernetes, cloud providers, etc.) to be used with EnvClient.
"""

from __future__ import annotations

from abc import ABC, abstractmethod
from typing import Any, Dict, Optional


class ContainerProvider(ABC):
    """
    Abstract base class for container providers.

    Providers implement this interface to support different container platforms:
    - LocalDockerProvider: Runs containers on local Docker daemon
    - KubernetesProvider: Runs containers in Kubernetes cluster
    - FargateProvider: Runs containers on AWS Fargate
    - CloudRunProvider: Runs containers on Google Cloud Run

    The provider manages a single container lifecycle and provides the base URL
    for connecting to it.

    Example:
        >>> provider = LocalDockerProvider()
        >>> base_url = provider.start_container("echo-env:latest")
        >>> print(base_url)  # http://localhost:8000
        >>> # Use the environment via base_url
        >>> provider.stop_container()
    """

    @abstractmethod
    def start_container(
        self,
        image: str,
        port: Optional[int] = None,
        env_vars: Optional[Dict[str, str]] = None,
        **kwargs: Any,
    ) -> str:
        """
        Start a container from the specified image.

        Args:
            image: Container image name (e.g., "echo-env:latest")
            port: Port to expose (if None, provider chooses)
            env_vars: Environment variables to pass to container
            **kwargs: Provider-specific options

        Returns:
            Base URL to connect to the container (e.g., "http://localhost:8000")

        Raises:
            RuntimeError: If container fails to start
        """
        pass

    @abstractmethod
    def stop_container(self) -> None:
        """
        Stop and remove the running container.

        This cleans up the container that was started by start_container().
        """
        pass

    @abstractmethod
    def wait_for_ready(self, base_url: str, timeout_s: float = 30.0) -> None:
        """
        Wait for the container to be ready to accept requests.

        This typically polls the /health endpoint until it returns 200.

        Args:
            base_url: Base URL of the container
            timeout_s: Maximum time to wait

        Raises:
            TimeoutError: If container doesn't become ready in time
        """
        pass


class LocalDockerProvider(ContainerProvider):
    """
    Container provider for local Docker daemon.

    This provider runs containers on the local machine using Docker.
    Useful for development and testing.

    Example:
        >>> provider = LocalDockerProvider()
        >>> base_url = provider.start_container("echo-env:latest")
        >>> # Container running on http://localhost:<random-port>
        >>> provider.stop_container()
    """

    def __init__(self):
        """Initialize the local Docker provider."""
        self._container_id: Optional[str] = None
        self._container_name: Optional[str] = None

        # Check if Docker is available
        import subprocess

        try:
            subprocess.run(
                ["docker", "version"],
                check=True,
                capture_output=True,
                timeout=5,
            )
        except (
            subprocess.CalledProcessError,
            FileNotFoundError,
            subprocess.TimeoutExpired,
        ):
<<<<<<< HEAD
            raise RuntimeError("Docker is not available. Please install Docker Desktop or Docker Engine.")
=======
            raise RuntimeError(
                "Docker is not available. Please install Docker Desktop or Docker Engine."
            )
>>>>>>> 835ff70c

    def start_container(
        self,
        image: str,
        port: Optional[int] = None,
        env_vars: Optional[Dict[str, str]] = None,
        **kwargs: Any,
    ) -> str:
        """
        Start a Docker container locally.

        Args:
            image: Docker image name
            port: Port to expose (if None, finds available port)
            env_vars: Environment variables for the container
            **kwargs: Additional Docker run options

        Returns:
            Base URL to connect to the container
        """
        import subprocess
        import time

        # Find available port if not specified
        if port is None:
            port = self._find_available_port()

        # Generate container name
        self._container_name = self._generate_container_name(image)

        # Build docker run command
        cmd = [
            "docker",
            "run",
            "-d",  # Detached
            "--name",
            self._container_name,
            "-p",
            f"{port}:8000",  # Map port
        ]

        # Add environment variables
        if env_vars:
            for key, value in env_vars.items():
                cmd.extend(["-e", f"{key}={value}"])

        # Add image
        cmd.append(image)

        # Run container
        try:
            result = subprocess.run(cmd, capture_output=True, text=True, check=True)
            self._container_id = result.stdout.strip()
        except subprocess.CalledProcessError as e:
            error_msg = f"Failed to start Docker container.\nCommand: {' '.join(cmd)}\nExit code: {e.returncode}\nStderr: {e.stderr}\nStdout: {e.stdout}"
            raise RuntimeError(error_msg) from e

        # Wait a moment for container to start
        time.sleep(1)

        base_url = f"http://localhost:{port}"
        return base_url

    def stop_container(self) -> None:
        """
        Stop and remove the Docker container.
        """
        if self._container_id is None:
            return

        import subprocess

        try:
            # Stop container
            subprocess.run(
                ["docker", "stop", self._container_id],
                capture_output=True,
                check=True,
                timeout=10,
            )

            # Remove container
            subprocess.run(
                ["docker", "rm", self._container_id],
                capture_output=True,
                check=True,
                timeout=10,
            )
        except subprocess.CalledProcessError:
            # Container might already be stopped/removed
            pass
        finally:
            self._container_id = None
            self._container_name = None

    def wait_for_ready(self, base_url: str, timeout_s: float = 30.0) -> None:
        """
        Wait for container to be ready by polling /health endpoint.

        Args:
            base_url: Base URL of the container
            timeout_s: Maximum time to wait

        Raises:
            TimeoutError: If container doesn't become ready
        """
        import time
        import requests

        start_time = time.time()
        health_url = f"{base_url}/health"

        while time.time() - start_time < timeout_s:
            try:
                response = requests.get(health_url, timeout=2.0)
                if response.status_code == 200:
                    return
            except requests.RequestException:
                pass

            time.sleep(0.5)

        raise TimeoutError(f"Container at {base_url} did not become ready within {timeout_s}s")

    def _find_available_port(self) -> int:
        """
        Find an available port on localhost.

        Returns:
            An available port number
        """
        import socket

        with socket.socket(socket.AF_INET, socket.SOCK_STREAM) as s:
            s.bind(("", 0))
            s.listen(1)
            port = s.getsockname()[1]
        return port

    def _generate_container_name(self, image: str) -> str:
        """
        Generate a unique container name based on image name and timestamp.

        Args:
            image: Docker image name

        Returns:
            A unique container name
        """
        import time

        clean_image = image.split("/")[-1].split(":")[0]
        timestamp = int(time.time() * 1000)
        return f"{clean_image}-{timestamp}"


class KubernetesProvider(ContainerProvider):
    """
    Container provider for Kubernetes clusters.

    This provider creates pods in a Kubernetes cluster and exposes them
    via services or port-forwarding.

    Example:
        >>> provider = KubernetesProvider(namespace="envtorch-dev")
        >>> base_url = provider.start_container("echo-env:latest")
        >>> # Pod running in k8s, accessible via service or port-forward
        >>> provider.stop_container()
    """

<<<<<<< HEAD
    pass


class RuntimeProvider(ABC):
    """
    Abstract base class for runtime providers that are not container providers.
    Providers implement this interface to support different runtime platforms:
    - UVProvider: Runs environments via `uv run`

    The provider manages a single runtime lifecycle and provides the base URL
    for connecting to it.

    Example:
        >>> provider = UVProvider(project_path="/path/to/env")
        >>> base_url = provider.start()
        >>> print(base_url)  # http://localhost:8000
        >>> provider.stop()
    """

    @abstractmethod
    def start(
        self,
        port: Optional[int] = None,
        env_vars: Optional[Dict[str, str]] = None,
        **kwargs: Any,
    ) -> str:
        """
        Start a runtime from the specified image.

        Args:
            image: Runtime image name
            port: Port to expose (if None, provider chooses)
            env_vars: Environment variables for the runtime
            **kwargs: Additional runtime options
        """

    @abstractmethod
    def stop(self) -> None:
        """
        Stop the runtime.
        """
        pass

    @abstractmethod
    def wait_for_ready(self, timeout_s: float = 30.0) -> None:
        """
        Wait for the runtime to be ready to accept requests.
        """
        pass

    def __enter__(self) -> "RuntimeProvider":
        """
        Enter the runtime provider.
        """
        self.start()
        return self

    def __exit__(self, exc_type, exc, tb) -> None:
        """
        Exit the runtime provider.
        """
        self.stop()
        return False
=======
    pass
>>>>>>> 835ff70c
<|MERGE_RESOLUTION|>--- conflicted
+++ resolved
@@ -123,13 +123,9 @@
             FileNotFoundError,
             subprocess.TimeoutExpired,
         ):
-<<<<<<< HEAD
-            raise RuntimeError("Docker is not available. Please install Docker Desktop or Docker Engine.")
-=======
             raise RuntimeError(
                 "Docker is not available. Please install Docker Desktop or Docker Engine."
             )
->>>>>>> 835ff70c
 
     def start_container(
         self,
@@ -300,7 +296,6 @@
         >>> provider.stop_container()
     """
 
-<<<<<<< HEAD
     pass
 
 
@@ -363,7 +358,4 @@
         Exit the runtime provider.
         """
         self.stop()
-        return False
-=======
-    pass
->>>>>>> 835ff70c
+        return False