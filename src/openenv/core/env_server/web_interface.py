# Copyright (c) Meta Platforms, Inc. and affiliates.
# All rights reserved.
#
# This source code is licensed under the BSD-style license found in the
# LICENSE file in the root directory of this source tree.

"""
Web interface for OpenEnv environments.

This module provides a web-based interface for interacting with OpenEnv environments,
including a two-pane layout for HumanAgent interaction and state observation.
"""

from __future__ import annotations

import json
from typing import Any, Callable, Dict, List, Optional, Type, Union
from datetime import datetime

from fastapi import FastAPI, WebSocket, WebSocketDisconnect
from fastapi.responses import HTMLResponse
from pydantic import BaseModel, Field, ConfigDict

from .interfaces import Environment
from .serialization import deserialize_action_with_preprocessing, serialize_observation
from .types import Action, Observation, State, EnvironmentMetadata, ConcurrencyConfig


def load_environment_metadata(env: Environment, env_name: Optional[str] = None) -> EnvironmentMetadata:
    """
    Load environment metadata including README content.

    Args:
        env: The environment instance
        env_name: Optional environment name for README file lookup

    Returns:
        EnvironmentMetadata with loaded information
    """
    # Try to get metadata from environment if it has a method for it
    if hasattr(env, "get_metadata"):
        return env.get_metadata()

    # Default metadata
    metadata = EnvironmentMetadata(
        name=env_name or env.__class__.__name__,
        description=f"{env.__class__.__name__} environment",
        version="1.0.0",
    )

    # Try to load README from file system
    readme_content = _load_readme_from_filesystem(env_name)
    if readme_content:
        metadata.readme_content = readme_content

    return metadata


def _load_readme_from_filesystem(env_name: Optional[str]) -> Optional[str]:
    """
    Load README content from the filesystem.

    Tries multiple locations:
    1. Container filesystem: /app/README.md
    2. Local development: src/envs/{env_name}/README.md
    3. Environment variable: ENV_README_PATH
    """
    import os
    from pathlib import Path

    # Try container filesystem first
    container_readme = Path("/app/README.md")
    if container_readme.exists():
        try:
            return container_readme.read_text(encoding="utf-8")
        except Exception:
            pass

    # Try environment variable path
    custom_path = os.environ.get("ENV_README_PATH")
    if custom_path and Path(custom_path).exists():
        try:
            return Path(custom_path).read_text(encoding="utf-8")
        except Exception:
            pass

    # Try local development path
    if env_name:
        local_readme = Path(f"src/envs/{env_name}/README.md")
        if local_readme.exists():
            try:
                return local_readme.read_text(encoding="utf-8")
            except Exception:
                pass

    return None


class ActionLog(BaseModel):
    """Log entry for an action taken."""

    model_config = ConfigDict(extra="forbid", validate_assignment=True)

    timestamp: str = Field(description="Timestamp when action was taken")
    action: Dict[str, Any] = Field(description="Action that was taken")
    observation: Dict[str, Any] = Field(description="Observation returned from action")
    reward: Optional[float] = Field(default=None, description="Reward received from action")
    done: bool = Field(description="Whether the episode is done after this action")
    step_count: int = Field(description="Step count when this action was taken")


class EpisodeState(BaseModel):
    """Current episode state for the web interface."""

    model_config = ConfigDict(extra="forbid", validate_assignment=True)

    episode_id: Optional[str] = Field(default=None, description="Current episode ID")
    step_count: int = Field(description="Current step count in episode")
    current_observation: Optional[Dict[str, Any]] = Field(default=None, description="Current observation")
    action_logs: List[ActionLog] = Field(default_factory=list, description="List of action logs")
    is_reset: bool = Field(default=True, description="Whether the episode has been reset")


class WebInterfaceManager:
    """Manages the web interface for an environment."""

    def __init__(
        self,
        env: Environment,
        action_cls: Type[Action],
        observation_cls: Type[Observation],
        metadata: Optional[EnvironmentMetadata] = None,
    ):
        self.env = env
        self.action_cls = action_cls
        self.observation_cls = observation_cls
        self.metadata = metadata or EnvironmentMetadata(
            name=env.__class__.__name__,
            description=f"{env.__class__.__name__} environment",
        )
        self.episode_state = EpisodeState(
            episode_id=None, step_count=0, current_observation=None, action_logs=[]
        )
        self.connected_clients: List[WebSocket] = []

    async def connect_websocket(self, websocket: WebSocket):
        """Connect a new WebSocket client."""
        await websocket.accept()
        self.connected_clients.append(websocket)

        # Send current state to the new client
        await self._send_state_update()

    async def disconnect_websocket(self, websocket: WebSocket):
        """Disconnect a WebSocket client."""
        if websocket in self.connected_clients:
            self.connected_clients.remove(websocket)

    async def _send_state_update(self):
        """Send current state to all connected clients."""
        if not self.connected_clients:
            return

        state_data = {
            "type": "state_update",
            "episode_state": self.episode_state.model_dump(),
        }

        # Send to all connected clients
        disconnected_clients = []
        for client in self.connected_clients:
            try:
                await client.send_text(json.dumps(state_data))
            except Exception:
                disconnected_clients.append(client)

        # Remove disconnected clients
        for client in disconnected_clients:
            self.connected_clients.remove(client)

    async def reset_environment(self) -> Dict[str, Any]:
        """Reset the environment and update state."""
        observation: Observation = self.env.reset()
        state: State = self.env.state

        # Serialize observation once using shared utility
        serialized = serialize_observation(observation)

        # Update episode state
        self.episode_state.episode_id = state.episode_id
        self.episode_state.step_count = 0
        self.episode_state.current_observation = serialized["observation"]
        self.episode_state.action_logs = []
        self.episode_state.is_reset = True

        # Send state update
        await self._send_state_update()

        return serialized

    async def step_environment(self, action_data: Dict[str, Any]) -> Dict[str, Any]:
        """Execute a step in the environment and update state."""
        # Deserialize action with preprocessing for web interface special cases
        action: Action = deserialize_action_with_preprocessing(action_data, self.action_cls)

        # Execute step
        observation: Observation = self.env.step(action)
        state: State = self.env.state

        # Serialize observation once using shared utility
        serialized = serialize_observation(observation)

        # Create action log
        action_log = ActionLog(
            timestamp=datetime.now().isoformat(),
            action=action.model_dump(exclude={"metadata"}),
            observation=serialized["observation"],
            reward=observation.reward,
            done=observation.done,
            step_count=state.step_count,
        )

        # Update episode state
        self.episode_state.episode_id = state.episode_id
        self.episode_state.step_count = state.step_count
        self.episode_state.current_observation = serialized["observation"]
        self.episode_state.action_logs.append(action_log)
        self.episode_state.is_reset = False

        # Send state update
        await self._send_state_update()

        return serialized

    def get_state(self) -> Dict[str, Any]:
        """Get current environment state."""
        state: State = self.env.state
        return state.model_dump()


def create_web_interface_app(
    env: Union[Callable[[], Environment], Type[Environment]],
    action_cls: Type[Action],
    observation_cls: Type[Observation],
    env_name: Optional[str] = None,
    max_concurrent_envs: int = 1,
<<<<<<< HEAD
    concurrency_config: Optional[ConcurrencyConfig] = None,
=======
    concurrency_config: Optional[Any] = None,
>>>>>>> 25b7cfaf
) -> FastAPI:
    """
    Create a FastAPI application with web interface for the given environment.

    Args:
<<<<<<< HEAD
        env: Environment factory (callable or class) that creates new instances
        action_cls: The Action subclass this environment expects
        observation_cls: The Observation subclass this environment returns
        env_name: Optional environment name for README loading
        max_concurrent_envs: Maximum concurrent WebSocket sessions (default: 1)
        concurrency_config: Optional ConcurrencyConfig for advanced concurrency settings
=======
        env: The Environment instance, factory callable, or class to serve
        action_cls: The Action subclass this environment expects
        observation_cls: The Observation subclass this environment returns
        env_name: Optional environment name for README loading
        max_concurrent_envs: Maximum concurrent WebSocket sessions (default: 1).
                             Ignored if concurrency_config is provided.
        concurrency_config: Optional ConcurrencyConfig for advanced concurrency settings.
                            If provided, overrides max_concurrent_envs.
>>>>>>> 25b7cfaf

    Returns:
        FastAPI application instance with web interface
    """
    from .http_server import create_fastapi_app

<<<<<<< HEAD
    # Create the base environment app
    app = create_fastapi_app(env, action_cls, observation_cls, max_concurrent_envs, concurrency_config)
    
    # Create a test instance for metadata
    env_instance = env()
=======
    # Create the base environment app with concurrency settings
    app = create_fastapi_app(env, action_cls, observation_cls, max_concurrent_envs, concurrency_config)

    # If env is a class/factory, instantiate it for the web interface
    # (the HTTPEnvServer in create_fastapi_app handles this separately)
    if isinstance(env, Environment):
        env_instance = env
    elif callable(env):
        env_instance = env()
    else:
        raise TypeError(f"env must be an Environment instance or callable, got {type(env)}")
>>>>>>> 25b7cfaf

    # Load environment metadata
    metadata = load_environment_metadata(env_instance, env_name)

    # Create web interface manager
    web_manager = WebInterfaceManager(env_instance, action_cls, observation_cls, metadata)

    # Add web interface routes
    @app.get("/web", response_class=HTMLResponse)
    async def web_interface():
        """Serve the web interface."""
        return get_web_interface_html(action_cls, web_manager.metadata)

    @app.get("/web/metadata")
    async def web_metadata():
        """Get environment metadata."""
        return web_manager.metadata.model_dump()

    @app.websocket("/ws")
    async def websocket_endpoint(websocket: WebSocket):
        """WebSocket endpoint for real-time updates."""
        await web_manager.connect_websocket(websocket)
        try:
            while True:
                # Keep connection alive
                await websocket.receive_text()
        except WebSocketDisconnect:
            await web_manager.disconnect_websocket(websocket)

    @app.post("/web/reset")
    async def web_reset():
        """Reset endpoint for web interface."""
        return await web_manager.reset_environment()

    @app.post("/web/step")
    async def web_step(request: Dict[str, Any]):
        """Step endpoint for web interface."""
        # Check if this is a message-based request (chat environment)
        if "message" in request:
            message = request["message"]
            # Convert message to action using the environment's message_to_action method
            action = web_manager.env.message_to_action(message)
            action_data = {"tokens": action.tokens.tolist()}
        else:
            action_data = request.get("action", {})

        return await web_manager.step_environment(action_data)

    @app.get("/web/state")
    async def web_state():
        """State endpoint for web interface."""
        return web_manager.get_state()

    return app


def get_web_interface_html(action_cls: Type[Action], metadata: Optional[EnvironmentMetadata] = None) -> str:
    """Generate the HTML for the web interface."""

    # Check if this is a chat environment by looking for tokens field
    is_chat_env = False
    if hasattr(action_cls, "model_fields"):
        for field_name, field_info in action_cls.model_fields.items():
            if (
                field_name == "tokens"
                and hasattr(field_info.annotation, "__name__")
                and "Tensor" in field_info.annotation.__name__
            ):
                is_chat_env = True
                break

    # Get action fields for dynamic form generation with enhanced metadata
    action_fields = _extract_action_fields(action_cls)

    return f"""
<!DOCTYPE html>
<html lang="en">
<head>
    <meta charset="UTF-8">
    <meta name="viewport" content="width=device-width, initial-scale=1.0">
    <title>OpenEnv Web Interface</title>
    <style>
        * {{
            margin: 0;
            padding: 0;
            box-sizing: border-box;
        }}
        
        body {{
            font-family: -apple-system, BlinkMacSystemFont, 'Segoe UI', Roboto, sans-serif;
            background-color: #f5f5f5;
            height: 100vh;
            overflow: hidden;
        }}
        
        .container {{
            display: flex;
            height: 100vh;
        }}
        
        .left-pane {{
            width: 50%;
            background: white;
            border-right: 1px solid #e0e0e0;
            display: flex;
            flex-direction: column;
        }}
        
        .right-pane {{
            width: 50%;
            background: #fafafa;
            display: flex;
            flex-direction: column;
        }}
        
        .pane-header {{
            padding: 20px;
            border-bottom: 1px solid #e0e0e0;
            background: #f8f9fa;
            font-weight: 600;
            font-size: 16px;
        }}
        
        .pane-content {{
            flex: 1;
            padding: 20px;
            overflow-y: auto;
        }}
        
        .action-form {{
            background: white;
            border: 1px solid #e0e0e0;
            border-radius: 8px;
            padding: 20px;
            margin-bottom: 20px;
        }}
        
        .form-group {{
            margin-bottom: 15px;
        }}
        
        .form-group label {{
            display: block;
            margin-bottom: 5px;
            font-weight: 500;
            color: #333;
        }}
        
        .form-group input, .form-group textarea {{
            width: 100%;
            padding: 8px 12px;
            border: 1px solid #ddd;
            border-radius: 4px;
            font-size: 14px;
        }}
        
        .form-group input:focus, .form-group textarea:focus {{
            outline: none;
            border-color: #007bff;
            box-shadow: 0 0 0 2px rgba(0, 123, 255, 0.25);
        }}
        
        .btn {{
            background: #007bff;
            color: white;
            border: none;
            padding: 10px 20px;
            border-radius: 4px;
            cursor: pointer;
            font-size: 14px;
            margin-right: 10px;
            margin-bottom: 10px;
        }}
        
        .btn:hover {{
            background: #0056b3;
        }}
        
        .btn:disabled {{
            background: #6c757d;
            cursor: not-allowed;
        }}
        
        .btn-secondary {{
            background: #6c757d;
        }}
        
        .btn-secondary:hover {{
            background: #545b62;
        }}
        
        .state-display {{
            background: white;
            border: 1px solid #e0e0e0;
            border-radius: 8px;
            padding: 15px;
            margin-bottom: 20px;
        }}
        
        .state-item {{
            margin-bottom: 8px;
        }}
        
        .state-label {{
            font-weight: 500;
            color: #666;
        }}
        
        .state-value {{
            color: #333;
            font-family: monospace;
        }}
        
        .logs-container {{
            background: white;
            border: 1px solid #e0e0e0;
            border-radius: 8px;
            padding: 15px;
            max-height: 400px;
            overflow-y: auto;
        }}
        
        .log-entry {{
            border-bottom: 1px solid #f0f0f0;
            padding: 10px 0;
        }}
        
        .log-entry:last-child {{
            border-bottom: none;
        }}
        
        .log-timestamp {{
            font-size: 12px;
            color: #666;
            margin-bottom: 5px;
        }}
        
        .log-action {{
            background: #e3f2fd;
            padding: 8px;
            border-radius: 4px;
            margin-bottom: 5px;
            font-family: monospace;
            font-size: 12px;
        }}
        
        .log-observation {{
            background: #f3e5f5;
            padding: 8px;
            border-radius: 4px;
            font-family: monospace;
            font-size: 12px;
        }}
        
        .log-reward {{
            font-weight: 600;
            color: #28a745;
        }}
        
        .log-done {{
            font-weight: 600;
            color: #dc3545;
        }}
        
        .status-indicator {{
            display: inline-block;
            width: 8px;
            height: 8px;
            border-radius: 50%;
            margin-right: 8px;
        }}
        
        .status-connected {{
            background: #28a745;
        }}
        
        .status-disconnected {{
            background: #dc3545;
        }}
        
        .json-display {{
            background: #f8f9fa;
            border: 1px solid #e9ecef;
            border-radius: 4px;
            padding: 10px;
            font-family: monospace;
            font-size: 12px;
            white-space: pre-wrap;
            max-height: 200px;
            overflow-y: auto;
        }}
        
        /* Chat Interface Styles */
        .chat-interface {{
            background: white;
            border: 1px solid #e0e0e0;
            border-radius: 8px;
            padding: 20px;
            margin-bottom: 20px;
        }}
        
        .chat-messages {{
            background: #f8f9fa;
            border: 1px solid #e0e0e0;
            border-radius: 8px;
            padding: 15px;
            margin-bottom: 15px;
            max-height: 400px;
            overflow-y: auto;
        }}
        
        .chat-message {{
            margin-bottom: 15px;
            padding: 10px;
            border-radius: 8px;
        }}
        
        .chat-message:last-child {{
            margin-bottom: 0;
        }}
        
        .chat-message.user {{
            background: #e3f2fd;
            margin-left: 20px;
        }}
        
        .chat-message.assistant {{
            background: #f3e5f5;
            margin-right: 20px;
        }}
        
        .chat-message.system {{
            background: #e8f5e8;
            font-style: italic;
        }}
        
        .message-role {{
            font-weight: 600;
            font-size: 12px;
            color: #666;
            margin-bottom: 5px;
        }}
        
        .message-content {{
            font-size: 14px;
            line-height: 1.4;
        }}
        
        .chat-input-container {{
            border-top: 1px solid #e0e0e0;
            padding-top: 15px;
        }}
        
        .role-selector {{
            margin-bottom: 10px;
        }}
        
        .role-selector label {{
            font-weight: 500;
            margin-right: 10px;
        }}
        
        .role-selector select {{
            padding: 5px 10px;
            border: 1px solid #ddd;
            border-radius: 4px;
        }}
        
        .message-input {{
            display: flex;
            gap: 10px;
            align-items: flex-end;
        }}
        
        .message-input textarea {{
            flex: 1;
            padding: 10px;
            border: 1px solid #ddd;
            border-radius: 4px;
            resize: vertical;
            font-family: inherit;
        }}
        
        .message-input textarea:focus {{
            outline: none;
            border-color: #007bff;
            box-shadow: 0 0 0 2px rgba(0, 123, 255, 0.25);
        }}
        
        /* Instructions Section Styles */
        .instructions-section {{
            background: white;
            border: 1px solid #e0e0e0;
            border-radius: 8px;
            padding: 20px;
            margin-bottom: 20px;
        }}
        
        .instructions-header {{
            display: flex;
            justify-content: space-between;
            align-items: center;
            margin-bottom: 15px;
        }}
        
        .instructions-title {{
            font-size: 18px;
            font-weight: 600;
            color: #333;
            margin: 0;
        }}
        
        .instructions-toggle {{
            background: #f8f9fa;
            border: 1px solid #dee2e6;
            border-radius: 4px;
            padding: 5px 10px;
            cursor: pointer;
            font-size: 12px;
            color: #6c757d;
        }}
        
        .instructions-toggle:hover {{
            background: #e9ecef;
        }}
        
        .instructions-content {{
            display: none;
            max-height: 400px;
            overflow-y: auto;
            border-top: 1px solid #e0e0e0;
            padding-top: 15px;
        }}
        
        .instructions-content.expanded {{
            display: block;
        }}
        
        .instructions-content h1,
        .instructions-content h2,
        .instructions-content h3 {{
            color: #333;
            margin-top: 20px;
            margin-bottom: 10px;
        }}
        
        .instructions-content h1 {{
            font-size: 24px;
            border-bottom: 2px solid #007bff;
            padding-bottom: 10px;
        }}
        
        .instructions-content h2 {{
            font-size: 20px;
        }}
        
        .instructions-content h3 {{
            font-size: 16px;
        }}
        
        .instructions-content p {{
            margin-bottom: 10px;
            line-height: 1.6;
        }}
        
        .instructions-content code {{
            background: #f8f9fa;
            padding: 2px 4px;
            border-radius: 3px;
            font-family: monospace;
            font-size: 14px;
        }}
        
        .instructions-content pre {{
            background: #f8f9fa;
            border: 1px solid #e9ecef;
            border-radius: 4px;
            padding: 15px;
            overflow-x: auto;
            margin: 10px 0;
        }}
        
        .instructions-content pre code {{
            background: none;
            padding: 0;
        }}
        
        .instructions-content ul,
        .instructions-content ol {{
            margin: 10px 0;
            padding-left: 20px;
        }}
        
        .instructions-content li {{
            margin-bottom: 5px;
        }}
        
        .instructions-content table {{
            border-collapse: collapse;
            width: 100%;
            margin: 15px 0;
        }}
        
        .instructions-content th,
        .instructions-content td {{
            border: 1px solid #dee2e6;
            padding: 8px 12px;
            text-align: left;
        }}
        
        .instructions-content th {{
            background: #f8f9fa;
            font-weight: 600;
        }}
        
        /* Enhanced Form Styles */
        .help-text {{
            display: block;
            margin-top: 5px;
            font-size: 12px;
            color: #6c757d;
            font-style: italic;
        }}
        
        .form-group label {{
            font-weight: 500;
            color: #333;
            margin-bottom: 5px;
        }}
        
        .form-group select {{
            width: 100%;
            padding: 8px 12px;
            border: 1px solid #ddd;
            border-radius: 4px;
            font-size: 14px;
            background-color: white;
        }}
        
        .form-group select:focus {{
            outline: none;
            border-color: #007bff;
            box-shadow: 0 0 0 2px rgba(0, 123, 255, 0.25);
        }}
        
        .form-group textarea {{
            width: 100%;
            padding: 8px 12px;
            border: 1px solid #ddd;
            border-radius: 4px;
            font-size: 14px;
            font-family: inherit;
            resize: vertical;
        }}
        
        .form-group textarea:focus {{
            outline: none;
            border-color: #007bff;
            box-shadow: 0 0 0 2px rgba(0, 123, 255, 0.25);
        }}
        
        .form-group input[type="number"] {{
            width: 100%;
            padding: 8px 12px;
            border: 1px solid #ddd;
            border-radius: 4px;
            font-size: 14px;
        }}
        
        .form-group input[type="number"]:focus {{
            outline: none;
            border-color: #007bff;
            box-shadow: 0 0 0 2px rgba(0, 123, 255, 0.25);
        }}
        
        .form-group input[type="text"]:focus {{
            outline: none;
            border-color: #007bff;
            box-shadow: 0 0 0 2px rgba(0, 123, 255, 0.25);
        }}
        
        .required-indicator {{
            color: #dc3545;
            font-weight: bold;
        }}
        
        .form-group .field-description {{
            font-size: 11px;
            color: #666;
            margin-top: 2px;
            font-style: italic;
        }}
    </style>
</head>
<body>
    <div class="container">
        <!-- Left Pane: HumanAgent Interface -->
        <div class="left-pane">
            <div class="pane-header">
                <span class="status-indicator status-disconnected" id="connection-status"></span>
                HumanAgent Interface
            </div>
            <div class="pane-content">
                <!-- Instructions Section -->
                {_generate_instructions_section(metadata)}
                
                <!-- Action Form or Chat Interface -->
                {_generate_action_interface(action_fields, is_chat_env)}
                
                <!-- Control Buttons -->
                <div style="margin-bottom: 20px;">
                    <button class="btn btn-secondary" id="reset-btn">Reset Environment</button>
                    <button class="btn btn-secondary" id="state-btn">Get State</button>
                </div>
                
                <!-- Current State Display -->
                <div class="state-display">
                    <h3>Current State</h3>
                    <div id="current-state">
                        <div class="state-item">
                            <span class="state-label">Status:</span>
                            <span class="state-value" id="env-status">Not initialized</span>
                        </div>
                        <div class="state-item">
                            <span class="state-label">Episode ID:</span>
                            <span class="state-value" id="episode-id">-</span>
                        </div>
                        <div class="state-item">
                            <span class="state-label">Step Count:</span>
                            <span class="state-value" id="step-count">0</span>
                        </div>
                    </div>
                </div>
            </div>
        </div>
        
        <!-- Right Pane: State Observer -->
        <div class="right-pane">
            <div class="pane-header">
                State Observer
            </div>
            <div class="pane-content">
                <!-- Current Observation -->
                <div class="state-display">
                    <h3>Current Observation</h3>
                    <div id="current-observation" class="json-display">
                        No observation yet
                    </div>
                </div>
                
                <!-- Action Logs -->
                <div class="logs-container">
                    <h3>Action History</h3>
                    <div id="action-logs">
                        No actions taken yet
                    </div>
                </div>
            </div>
        </div>
    </div>

    <script>
        class OpenEnvWebInterface {{
            constructor() {{
                this.ws = null;
                this.isConnected = false;
                this.init();
            }}
            
            init() {{
                this.connectWebSocket();
                this.setupEventListeners();
            }}
            
            connectWebSocket() {{
                const protocol = window.location.protocol === 'https:' ? 'wss:' : 'ws:';
                const wsUrl = `${{protocol}}//${{window.location.host}}/ws`;
                
                this.ws = new WebSocket(wsUrl);
                
                this.ws.onopen = () => {{
                    this.isConnected = true;
                    this.updateConnectionStatus(true);
                    console.log('WebSocket connected');
                }};
                
                this.ws.onmessage = (event) => {{
                    const data = JSON.parse(event.data);
                    if (data.type === 'state_update') {{
                        this.updateUI(data.episode_state);
                    }}
                }};
                
                this.ws.onclose = () => {{
                    this.isConnected = false;
                    this.updateConnectionStatus(false);
                    console.log('WebSocket disconnected');
                    // Attempt to reconnect after 3 seconds
                    setTimeout(() => this.connectWebSocket(), 3000);
                }};
                
                this.ws.onerror = (error) => {{
                    console.error('WebSocket error:', error);
                }};
            }}
            
            setupEventListeners() {{
                // Instructions toggle
                const instructionsToggle = document.getElementById('instructions-toggle');
                const instructionsContent = document.getElementById('instructions-content');
                if (instructionsToggle && instructionsContent) {{
                    instructionsToggle.addEventListener('click', () => {{
                        instructionsContent.classList.toggle('expanded');
                        instructionsToggle.textContent = instructionsContent.classList.contains('expanded') 
                            ? 'Hide Instructions' : 'Show Instructions';
                    }});
                }}
                
                // Check if this is a chat environment
                const isChatEnv = document.getElementById('chat-messages') !== null;
                
                if (isChatEnv) {{
                    // Chat environment event listeners
                    document.getElementById('send-message-btn').addEventListener('click', () => {{
                        this.sendMessage();
                    }});
                    
                    // Send message on Enter (but allow Shift+Enter for new lines)
                    document.getElementById('message-input').addEventListener('keydown', (e) => {{
                        if (e.key === 'Enter' && !e.shiftKey) {{
                            e.preventDefault();
                            this.sendMessage();
                        }}
                    }});
                }} else {{
                    // Traditional action form submission
                    const actionForm = document.getElementById('action-form');
                    if (actionForm) {{
                        actionForm.addEventListener('submit', (e) => {{
                            e.preventDefault();
                            this.submitAction();
                        }});
                    }}
                }}
                
                // Reset button
                document.getElementById('reset-btn').addEventListener('click', () => {{
                    this.resetEnvironment();
                }});
                
                // State button
                document.getElementById('state-btn').addEventListener('click', () => {{
                    this.getState();
                }});
            }}
            
            async sendMessage() {{
                const messageInput = document.getElementById('message-input');
                const roleSelect = document.getElementById('message-role');
                const message = messageInput.value.trim();
                const role = roleSelect.value;
                
                if (!message) {{
                    return;
                }}
                
                // Add message to chat display immediately
                this.addMessageToChat(role, message);
                
                // Clear input
                messageInput.value = '';
                
                try {{
                    // Send message to server to convert to action and step
                    const response = await fetch('/web/step', {{
                        method: 'POST',
                        headers: {{ 'Content-Type': 'application/json' }},
                        body: JSON.stringify({{ 
                            message: {{
                                role: role,
                                content: message
                            }}
                        }})
                    }});
                    
                    if (!response.ok) {{
                        throw new Error(`HTTP error! status: ${{response.status}}`);
                    }}
                    
                    const result = await response.json();
                    console.log('Message sent:', result);
                }} catch (error) {{
                    console.error('Error sending message:', error);
                    alert('Error sending message: ' + error.message);
                }}
            }}
            
            addMessageToChat(role, content) {{
                const chatMessages = document.getElementById('chat-messages');
                const messageDiv = document.createElement('div');
                messageDiv.className = `chat-message ${{role}}`;
                
                messageDiv.innerHTML = `
                    <div class="message-role">${{role.charAt(0).toUpperCase() + role.slice(1)}}</div>
                    <div class="message-content">${{content}}</div>
                `;
                
                chatMessages.appendChild(messageDiv);
                chatMessages.scrollTop = chatMessages.scrollHeight;
            }}
            
            async submitAction() {{
                const formData = new FormData(document.getElementById('action-form'));
                const action = {{}};
                
                // Collect form data
                for (const [key, value] of formData.entries()) {{
                    if (value !== '') {{
                        // Handle tensor fields (tokens) - convert comma-separated string to array
                        if (key === 'tokens') {{
                            try {{
                                action[key] = value.split(',').map(x => parseInt(x.trim())).filter(x => !isNaN(x));
                            }} catch (e) {{
                                console.error('Error parsing tokens:', e);
                                action[key] = [];
                            }}
                        }} else {{
                            action[key] = value;
                        }}
                    }}
                }}
                
                try {{
                    const response = await fetch('/web/step', {{
                        method: 'POST',
                        headers: {{ 'Content-Type': 'application/json' }},
                        body: JSON.stringify({{ action }})
                    }});
                    
                    if (!response.ok) {{
                        throw new Error(`HTTP error! status: ${{response.status}}`);
                    }}
                    
                    const result = await response.json();
                    console.log('Step result:', result);
                }} catch (error) {{
                    console.error('Error submitting action:', error);
                    alert('Error submitting action: ' + error.message);
                }}
            }}
            
            async resetEnvironment() {{
                try {{
                    const response = await fetch('/web/reset', {{
                        method: 'POST',
                        headers: {{ 'Content-Type': 'application/json' }}
                    }});
                    
                    if (!response.ok) {{
                        throw new Error(`HTTP error! status: ${{response.status}}`);
                    }}
                    
                    const result = await response.json();
                    console.log('Reset result:', result);
                }} catch (error) {{
                    console.error('Error resetting environment:', error);
                    alert('Error resetting environment: ' + error.message);
                }}
            }}
            
            async getState() {{
                try {{
                    const response = await fetch('/web/state');
                    const state = await response.json();
                    console.log('Current state:', state);
                    alert('Current state: ' + JSON.stringify(state, null, 2));
                }} catch (error) {{
                    console.error('Error getting state:', error);
                    alert('Error getting state: ' + error.message);
                }}
            }}
            
            updateConnectionStatus(connected) {{
                const indicator = document.getElementById('connection-status');
                if (connected) {{
                    indicator.className = 'status-indicator status-connected';
                }} else {{
                    indicator.className = 'status-indicator status-disconnected';
                }}
            }}
            
            updateUI(episodeState) {{
                // Check if this is a chat environment
                const isChatEnv = document.getElementById('chat-messages') !== null;
                
                // Update current state
                document.getElementById('env-status').textContent = 
                    episodeState.is_reset ? 'Reset' : 'Running';
                document.getElementById('episode-id').textContent = 
                    episodeState.episode_id || '-';
                document.getElementById('step-count').textContent = 
                    episodeState.step_count.toString();
                
                if (isChatEnv) {{
                    // Update chat interface
                    this.updateChatInterface(episodeState);
                }} else {{
                    // Update traditional observation display
                    const observationDiv = document.getElementById('current-observation');
                    if (episodeState.current_observation) {{
                        observationDiv.textContent = JSON.stringify(
                            episodeState.current_observation, null, 2
                        );
                    }} else {{
                        observationDiv.textContent = 'No observation yet';
                    }}
                }}
                
                // Update action logs
                const logsDiv = document.getElementById('action-logs');
                if (episodeState.action_logs.length === 0) {{
                    logsDiv.innerHTML = 'No actions taken yet';
                }} else {{
                    logsDiv.innerHTML = episodeState.action_logs.map(log => `
                        <div class="log-entry">
                            <div class="log-timestamp">${{log.timestamp}} (Step ${{log.step_count}})</div>
                            <div class="log-action">Action: ${{JSON.stringify(log.action, null, 2)}}</div>
                            <div class="log-observation">Observation: ${{JSON.stringify(log.observation, null, 2)}}</div>
                            <div>
                                <span class="log-reward">Reward: ${{log.reward !== null ? log.reward : 'None'}}</span>
                                ${{log.done ? '<span class="log-done">DONE</span>' : ''}}
                            </div>
                        </div>
                    `).join('');
                }}
            }}
            
            updateChatInterface(episodeState) {{
                const chatMessages = document.getElementById('chat-messages');
                if (!chatMessages) return;
                
                // Clear existing messages (except system message)
                const systemMessage = chatMessages.querySelector('.chat-message.system');
                chatMessages.innerHTML = '';
                if (systemMessage) {{
                    chatMessages.appendChild(systemMessage);
                }}
                
                // Add messages from current observation
                if (episodeState.current_observation && episodeState.current_observation.messages) {{
                    episodeState.current_observation.messages.forEach(msg => {{
                        this.addMessageToChat(msg.role, msg.content);
                    }});
                }}
            }}
        }}
        
        // Initialize the web interface when the page loads
        document.addEventListener('DOMContentLoaded', () => {{
            new OpenEnvWebInterface();
        }});
    </script>
</body>
</html>
    """.replace(
        "{_generate_action_form_fields(action_fields)}",
        _generate_action_form_fields(action_fields),
    )


def _generate_instructions_section(metadata: Optional[EnvironmentMetadata]) -> str:
    """Generate the instructions section with environment documentation."""
    if not metadata or not metadata.readme_content:
        return ""

    html_content = _markdown_to_html(metadata.readme_content)

    return f"""
                <!-- Instructions Section -->
                <div class="instructions-section">
                    <div class="instructions-header">
                        <h3 class="instructions-title">{metadata.name}</h3>
                        <button class="instructions-toggle" id="instructions-toggle">Show Instructions</button>
                    </div>
                    <div class="instructions-content" id="instructions-content">
                        <div class="instructions-readme">
                            {html_content}
                        </div>
                    </div>
                </div>
    """


def _extract_action_fields(action_cls: Type[Action]) -> List[Dict[str, Any]]:
    """Extract enhanced field metadata from Action class for form generation."""
    # Use Pydantic's JSON schema generation for robust metadata extraction
    try:
        schema = action_cls.model_json_schema()
    except AttributeError:
        # Fallback for non-Pydantic v2 models or if something goes wrong
        return []

    properties = schema.get("properties", {})
    required_fields = schema.get("required", [])

    action_fields = []

    for field_name, field_info in properties.items():
        if field_name == "metadata":
            continue

        # JSON schema "type" can be a string or list/undefined
        # Determine our internal input type
        input_type = _determine_input_type_from_schema(field_info, field_name)

        is_required = field_name in required_fields

        action_fields.append(
            {
                "name": field_name,
                "type": input_type,
                "required": is_required,
                "description": field_info.get("description", ""),
                "default_value": field_info.get("default"),
                "choices": field_info.get("enum"),
                "min_value": field_info.get("minimum"),
                "max_value": field_info.get("maximum"),
                "min_length": field_info.get("minLength"),
                "max_length": field_info.get("maxLength"),
                "pattern": field_info.get("pattern"),
                "placeholder": _generate_placeholder(field_name, field_info),
                "help_text": _generate_help_text(field_name, field_info),
            }
        )

    return action_fields


def _determine_input_type_from_schema(field_info: Dict[str, Any], field_name: str) -> str:
    """Determine the appropriate HTML input type from JSON schema info."""
    schema_type = field_info.get("type")

    # Check for specific tensor field convention
    if "tokens" in field_name.lower():
        return "tensor"

    if "enum" in field_info:
        return "select"

    if schema_type == "boolean":
        return "checkbox"

    if schema_type == "integer" or schema_type == "number":
        return "number"

    if schema_type == "string":
        # Check if it should be a textarea
        if (
            field_info.get("maxLength", 0) > 100
            or "message" in field_name.lower()
            or "code" in field_name.lower()
        ):
            return "textarea"
        return "text"

    # Default fallback
    return "text"


def _generate_placeholder(field_name: str, field_info: Dict[str, Any]) -> str:
    """Generate placeholder text."""
    if "message" in field_name.lower():
        return f"Enter {field_name.replace('_', ' ')}..."
    elif "code" in field_name.lower():
        return "Enter Python code here..."
    elif "tokens" in field_name.lower():
        return "Enter comma-separated token IDs (e.g., 1,2,3,4,5)"
    else:
        return f"Enter {field_name.replace('_', ' ')}..."


def _generate_help_text(field_name: str, field_info: Dict[str, Any]) -> str:
    """Generate help text."""
    description = field_info.get("description", "")
    if description:
        return description

    if "action_id" in field_name.lower():
        return "The action ID to execute in environment"
    elif "game_name" in field_name.lower():
        return "Name of game or environment"
    elif "tokens" in field_name.lower():
        return "Token IDs as a comma-separated list of integers"
    elif "code" in field_name.lower():
        return "Python code to execute in environment"
    elif "message" in field_name.lower():
        return "Text message to send"

    return ""


def _markdown_to_html(markdown: str) -> str:
    """Convert basic markdown to HTML for README display."""
    import html
    import re

    # Escape HTML first
    html_content = html.escape(markdown)

    # Convert headers
    html_content = re.sub(r"^# (.*?)$", r"<h1>\1</h1>", html_content, flags=re.MULTILINE)
    html_content = re.sub(r"^## (.*?)$", r"<h2>\1</h2>", html_content, flags=re.MULTILINE)
    html_content = re.sub(r"^### (.*?)$", r"<h3>\1</h3>", html_content, flags=re.MULTILINE)

    # Convert code blocks
    html_content = re.sub(
        r"```(.*?)\n(.*?)\n```",
        r"<pre><code>\2</code></pre>",
        html_content,
        flags=re.DOTALL,
    )
    html_content = re.sub(r"`([^`]+)`", r"<code>\1</code>", html_content)

    # Convert bold and italic
    html_content = re.sub(r"\*\*(.*?)\*\*", r"<strong>\1</strong>", html_content)
    html_content = re.sub(r"\*(.*?)\*", r"<em>\1</em>", html_content)

    # Convert lists
    html_content = re.sub(r"^- (.*?)$", r"<li>\1</li>", html_content, flags=re.MULTILINE)
    html_content = re.sub(r"(<li>.*</li>)", r"<ul>\1</ul>", html_content, flags=re.DOTALL)

    # Convert line breaks
    html_content = html_content.replace("\n", "<br>")

    return html_content


def _generate_action_interface(action_fields: List[Dict[str, Any]], is_chat_env: bool) -> str:
    """Generate either a chat interface or action form based on environment type."""
    if is_chat_env:
        return _generate_chat_interface()
    else:
        return _generate_action_form(action_fields)


def _generate_chat_interface() -> str:
    """Generate a chat-style interface for chat environments."""
    return """
                <!-- Chat Interface -->
                <div class="chat-interface">
                    <h3>Chat Interface</h3>
                    <div class="chat-messages" id="chat-messages">
                        <div class="chat-message system">
                            <div class="message-role">System</div>
                            <div class="message-content">Chat environment ready. Send a message to start the conversation.</div>
                        </div>
                    </div>
                    <div class="chat-input-container">
                        <div class="role-selector">
                            <label for="message-role">Role:</label>
                            <select id="message-role">
                                <option value="user">User</option>
                                <option value="assistant">Assistant</option>
                            </select>
                        </div>
                        <div class="message-input">
                            <textarea id="message-input" placeholder="Type your message here..." rows="3"></textarea>
                            <button class="btn" id="send-message-btn">Send Message</button>
                        </div>
                    </div>
                </div>
    """


def _generate_action_form(action_fields: List[Dict[str, Any]]) -> str:
    """Generate a traditional action form for non-chat environments."""
    return f"""
                <!-- Action Form -->
                <div class="action-form">
                    <h3>Take Action</h3>
                    <form id="action-form">
                        {_generate_action_form_fields(action_fields)}
                        <button type="submit" class="btn" id="step-btn">Step</button>
                    </form>
                </div>
    """


def _generate_action_form_fields(action_fields: List[Dict[str, Any]]) -> str:
    """Generate HTML form fields for action input with enhanced metadata."""
    if not action_fields:
        return "<p>No action fields available</p>"

    fields_html = []
    for field in action_fields:
        field_html = _generate_single_field(field)
        fields_html.append(field_html)

    return "\n".join(fields_html)


def _generate_single_field(field: Dict[str, Any]) -> str:
    """Generate HTML for a single form field with enhanced metadata."""
    field_name = field["name"]
    field_type = field["type"]
    required = field["required"]
    placeholder = field.get("placeholder", "")
    help_text = field.get("help_text", "")
    choices = field.get("choices", [])
    min_value = field.get("min_value")
    max_value = field.get("max_value")
    default_value = field.get("default_value")
    min_length = field.get("min_length")
    max_length = field.get("max_length")
    pattern = field.get("pattern")

    # Build label with required indicator
    label_text = field_name.replace("_", " ").title()
    if required:
        label_text += ' <span style="color: red;">*</span>'

    # Build input attributes
    input_attrs = []
    if required:
        input_attrs.append("required")
    if placeholder:
        input_attrs.append(f'placeholder="{placeholder}"')
    if min_value is not None:
        input_attrs.append(f'min="{min_value}"')
    if max_value is not None:
        input_attrs.append(f'max="{max_value}"')
    if min_length is not None:
        input_attrs.append(f'minlength="{min_length}"')
    if max_length is not None:
        input_attrs.append(f'maxlength="{max_length}"')
    if pattern is not None:
        input_attrs.append(f'pattern="{pattern}"')
    if default_value is not None:
        input_attrs.append(f'value="{default_value}"')

    attrs_str = " ".join(input_attrs)

    if field_type == "checkbox":
        checked = "checked" if default_value is True else ""
        return f'''
            <div class="form-group">
                <label>
                    <input type="checkbox" name="{field_name}" value="true" {checked}>
                    {label_text}
                </label>
                {f'<small class="help-text">{help_text}</small>' if help_text else ""}
            </div>
        '''

    elif field_type == "select":
        options_html = []
        if not required:
            options_html.append(f'<option value="">-- Select {label_text} --</option>')

        for choice in choices:
            selected = "selected" if str(choice) == str(default_value) else ""
            options_html.append(f'<option value="{choice}" {selected}>{choice}</option>')

        return f'''
            <div class="form-group">
                <label for="{field_name}">{label_text}:</label>
                <select name="{field_name}" id="{field_name}" {attrs_str}>
                    {"".join(options_html)}
                </select>
                {f'<small class="help-text">{help_text}</small>' if help_text else ""}
            </div>
        '''

    elif field_type == "tensor":
        return f'''
            <div class="form-group">
                <label for="{field_name}">{label_text} (comma-separated integers):</label>
                <input type="text" name="{field_name}" id="{field_name}" {attrs_str}>
                <small class="help-text">{help_text or "Enter token IDs as comma-separated integers (e.g., 1,2,3,4,5)"}</small>
            </div>
        '''

    elif field_type == "textarea":
        return f'''
            <div class="form-group">
                <label for="{field_name}">{label_text}:</label>
                <textarea name="{field_name}" id="{field_name}" rows="3" {attrs_str}>{default_value if default_value is not None else ""}</textarea>
                {f'<small class="help-text">{help_text}</small>' if help_text else ""}
            </div>
        '''

    else:
        return f'''
            <div class="form-group">
                <label for="{field_name}">{label_text}:</label>
                <input type="{field_type}" name="{field_name}" id="{field_name}" {attrs_str}>
                {f'<small class="help-text">{help_text}</small>' if help_text else ""}
            </div>
        '''
<|MERGE_RESOLUTION|>--- conflicted
+++ resolved
@@ -1,1597 +1,1566 @@
-# Copyright (c) Meta Platforms, Inc. and affiliates.
-# All rights reserved.
-#
-# This source code is licensed under the BSD-style license found in the
-# LICENSE file in the root directory of this source tree.
-
-"""
-Web interface for OpenEnv environments.
-
-This module provides a web-based interface for interacting with OpenEnv environments,
-including a two-pane layout for HumanAgent interaction and state observation.
-"""
-
-from __future__ import annotations
-
-import json
-from typing import Any, Callable, Dict, List, Optional, Type, Union
-from datetime import datetime
-
-from fastapi import FastAPI, WebSocket, WebSocketDisconnect
-from fastapi.responses import HTMLResponse
-from pydantic import BaseModel, Field, ConfigDict
-
-from .interfaces import Environment
-from .serialization import deserialize_action_with_preprocessing, serialize_observation
-from .types import Action, Observation, State, EnvironmentMetadata, ConcurrencyConfig
-
-
-def load_environment_metadata(env: Environment, env_name: Optional[str] = None) -> EnvironmentMetadata:
-    """
-    Load environment metadata including README content.
-
-    Args:
-        env: The environment instance
-        env_name: Optional environment name for README file lookup
-
-    Returns:
-        EnvironmentMetadata with loaded information
-    """
-    # Try to get metadata from environment if it has a method for it
-    if hasattr(env, "get_metadata"):
-        return env.get_metadata()
-
-    # Default metadata
-    metadata = EnvironmentMetadata(
-        name=env_name or env.__class__.__name__,
-        description=f"{env.__class__.__name__} environment",
-        version="1.0.0",
-    )
-
-    # Try to load README from file system
-    readme_content = _load_readme_from_filesystem(env_name)
-    if readme_content:
-        metadata.readme_content = readme_content
-
-    return metadata
-
-
-def _load_readme_from_filesystem(env_name: Optional[str]) -> Optional[str]:
-    """
-    Load README content from the filesystem.
-
-    Tries multiple locations:
-    1. Container filesystem: /app/README.md
-    2. Local development: src/envs/{env_name}/README.md
-    3. Environment variable: ENV_README_PATH
-    """
-    import os
-    from pathlib import Path
-
-    # Try container filesystem first
-    container_readme = Path("/app/README.md")
-    if container_readme.exists():
-        try:
-            return container_readme.read_text(encoding="utf-8")
-        except Exception:
-            pass
-
-    # Try environment variable path
-    custom_path = os.environ.get("ENV_README_PATH")
-    if custom_path and Path(custom_path).exists():
-        try:
-            return Path(custom_path).read_text(encoding="utf-8")
-        except Exception:
-            pass
-
-    # Try local development path
-    if env_name:
-        local_readme = Path(f"src/envs/{env_name}/README.md")
-        if local_readme.exists():
-            try:
-                return local_readme.read_text(encoding="utf-8")
-            except Exception:
-                pass
-
-    return None
-
-
-class ActionLog(BaseModel):
-    """Log entry for an action taken."""
-
-    model_config = ConfigDict(extra="forbid", validate_assignment=True)
-
-    timestamp: str = Field(description="Timestamp when action was taken")
-    action: Dict[str, Any] = Field(description="Action that was taken")
-    observation: Dict[str, Any] = Field(description="Observation returned from action")
-    reward: Optional[float] = Field(default=None, description="Reward received from action")
-    done: bool = Field(description="Whether the episode is done after this action")
-    step_count: int = Field(description="Step count when this action was taken")
-
-
-class EpisodeState(BaseModel):
-    """Current episode state for the web interface."""
-
-    model_config = ConfigDict(extra="forbid", validate_assignment=True)
-
-    episode_id: Optional[str] = Field(default=None, description="Current episode ID")
-    step_count: int = Field(description="Current step count in episode")
-    current_observation: Optional[Dict[str, Any]] = Field(default=None, description="Current observation")
-    action_logs: List[ActionLog] = Field(default_factory=list, description="List of action logs")
-    is_reset: bool = Field(default=True, description="Whether the episode has been reset")
-
-
-class WebInterfaceManager:
-    """Manages the web interface for an environment."""
-
-    def __init__(
-        self,
-        env: Environment,
-        action_cls: Type[Action],
-        observation_cls: Type[Observation],
-        metadata: Optional[EnvironmentMetadata] = None,
-    ):
-        self.env = env
-        self.action_cls = action_cls
-        self.observation_cls = observation_cls
-        self.metadata = metadata or EnvironmentMetadata(
-            name=env.__class__.__name__,
-            description=f"{env.__class__.__name__} environment",
-        )
-        self.episode_state = EpisodeState(
-            episode_id=None, step_count=0, current_observation=None, action_logs=[]
-        )
-        self.connected_clients: List[WebSocket] = []
-
-    async def connect_websocket(self, websocket: WebSocket):
-        """Connect a new WebSocket client."""
-        await websocket.accept()
-        self.connected_clients.append(websocket)
-
-        # Send current state to the new client
-        await self._send_state_update()
-
-    async def disconnect_websocket(self, websocket: WebSocket):
-        """Disconnect a WebSocket client."""
-        if websocket in self.connected_clients:
-            self.connected_clients.remove(websocket)
-
-    async def _send_state_update(self):
-        """Send current state to all connected clients."""
-        if not self.connected_clients:
-            return
-
-        state_data = {
-            "type": "state_update",
-            "episode_state": self.episode_state.model_dump(),
-        }
-
-        # Send to all connected clients
-        disconnected_clients = []
-        for client in self.connected_clients:
-            try:
-                await client.send_text(json.dumps(state_data))
-            except Exception:
-                disconnected_clients.append(client)
-
-        # Remove disconnected clients
-        for client in disconnected_clients:
-            self.connected_clients.remove(client)
-
-    async def reset_environment(self) -> Dict[str, Any]:
-        """Reset the environment and update state."""
-        observation: Observation = self.env.reset()
-        state: State = self.env.state
-
-        # Serialize observation once using shared utility
-        serialized = serialize_observation(observation)
-
-        # Update episode state
-        self.episode_state.episode_id = state.episode_id
-        self.episode_state.step_count = 0
-        self.episode_state.current_observation = serialized["observation"]
-        self.episode_state.action_logs = []
-        self.episode_state.is_reset = True
-
-        # Send state update
-        await self._send_state_update()
-
-        return serialized
-
-    async def step_environment(self, action_data: Dict[str, Any]) -> Dict[str, Any]:
-        """Execute a step in the environment and update state."""
-        # Deserialize action with preprocessing for web interface special cases
-        action: Action = deserialize_action_with_preprocessing(action_data, self.action_cls)
-
-        # Execute step
-        observation: Observation = self.env.step(action)
-        state: State = self.env.state
-
-        # Serialize observation once using shared utility
-        serialized = serialize_observation(observation)
-
-        # Create action log
-        action_log = ActionLog(
-            timestamp=datetime.now().isoformat(),
-            action=action.model_dump(exclude={"metadata"}),
-            observation=serialized["observation"],
-            reward=observation.reward,
-            done=observation.done,
-            step_count=state.step_count,
-        )
-
-        # Update episode state
-        self.episode_state.episode_id = state.episode_id
-        self.episode_state.step_count = state.step_count
-        self.episode_state.current_observation = serialized["observation"]
-        self.episode_state.action_logs.append(action_log)
-        self.episode_state.is_reset = False
-
-        # Send state update
-        await self._send_state_update()
-
-        return serialized
-
-    def get_state(self) -> Dict[str, Any]:
-        """Get current environment state."""
-        state: State = self.env.state
-        return state.model_dump()
-
-
-def create_web_interface_app(
-    env: Union[Callable[[], Environment], Type[Environment]],
-    action_cls: Type[Action],
-    observation_cls: Type[Observation],
-    env_name: Optional[str] = None,
-    max_concurrent_envs: int = 1,
-<<<<<<< HEAD
-    concurrency_config: Optional[ConcurrencyConfig] = None,
-=======
-    concurrency_config: Optional[Any] = None,
->>>>>>> 25b7cfaf
-) -> FastAPI:
-    """
-    Create a FastAPI application with web interface for the given environment.
-
-    Args:
-<<<<<<< HEAD
-        env: Environment factory (callable or class) that creates new instances
-        action_cls: The Action subclass this environment expects
-        observation_cls: The Observation subclass this environment returns
-        env_name: Optional environment name for README loading
-        max_concurrent_envs: Maximum concurrent WebSocket sessions (default: 1)
-        concurrency_config: Optional ConcurrencyConfig for advanced concurrency settings
-=======
-        env: The Environment instance, factory callable, or class to serve
-        action_cls: The Action subclass this environment expects
-        observation_cls: The Observation subclass this environment returns
-        env_name: Optional environment name for README loading
-        max_concurrent_envs: Maximum concurrent WebSocket sessions (default: 1).
-                             Ignored if concurrency_config is provided.
-        concurrency_config: Optional ConcurrencyConfig for advanced concurrency settings.
-                            If provided, overrides max_concurrent_envs.
->>>>>>> 25b7cfaf
-
-    Returns:
-        FastAPI application instance with web interface
-    """
-    from .http_server import create_fastapi_app
-
-<<<<<<< HEAD
-    # Create the base environment app
-    app = create_fastapi_app(env, action_cls, observation_cls, max_concurrent_envs, concurrency_config)
-    
-    # Create a test instance for metadata
-    env_instance = env()
-=======
-    # Create the base environment app with concurrency settings
-    app = create_fastapi_app(env, action_cls, observation_cls, max_concurrent_envs, concurrency_config)
-
-    # If env is a class/factory, instantiate it for the web interface
-    # (the HTTPEnvServer in create_fastapi_app handles this separately)
-    if isinstance(env, Environment):
-        env_instance = env
-    elif callable(env):
-        env_instance = env()
-    else:
-        raise TypeError(f"env must be an Environment instance or callable, got {type(env)}")
->>>>>>> 25b7cfaf
-
-    # Load environment metadata
-    metadata = load_environment_metadata(env_instance, env_name)
-
-    # Create web interface manager
-    web_manager = WebInterfaceManager(env_instance, action_cls, observation_cls, metadata)
-
-    # Add web interface routes
-    @app.get("/web", response_class=HTMLResponse)
-    async def web_interface():
-        """Serve the web interface."""
-        return get_web_interface_html(action_cls, web_manager.metadata)
-
-    @app.get("/web/metadata")
-    async def web_metadata():
-        """Get environment metadata."""
-        return web_manager.metadata.model_dump()
-
-    @app.websocket("/ws")
-    async def websocket_endpoint(websocket: WebSocket):
-        """WebSocket endpoint for real-time updates."""
-        await web_manager.connect_websocket(websocket)
-        try:
-            while True:
-                # Keep connection alive
-                await websocket.receive_text()
-        except WebSocketDisconnect:
-            await web_manager.disconnect_websocket(websocket)
-
-    @app.post("/web/reset")
-    async def web_reset():
-        """Reset endpoint for web interface."""
-        return await web_manager.reset_environment()
-
-    @app.post("/web/step")
-    async def web_step(request: Dict[str, Any]):
-        """Step endpoint for web interface."""
-        # Check if this is a message-based request (chat environment)
-        if "message" in request:
-            message = request["message"]
-            # Convert message to action using the environment's message_to_action method
-            action = web_manager.env.message_to_action(message)
-            action_data = {"tokens": action.tokens.tolist()}
-        else:
-            action_data = request.get("action", {})
-
-        return await web_manager.step_environment(action_data)
-
-    @app.get("/web/state")
-    async def web_state():
-        """State endpoint for web interface."""
-        return web_manager.get_state()
-
-    return app
-
-
-def get_web_interface_html(action_cls: Type[Action], metadata: Optional[EnvironmentMetadata] = None) -> str:
-    """Generate the HTML for the web interface."""
-
-    # Check if this is a chat environment by looking for tokens field
-    is_chat_env = False
-    if hasattr(action_cls, "model_fields"):
-        for field_name, field_info in action_cls.model_fields.items():
-            if (
-                field_name == "tokens"
-                and hasattr(field_info.annotation, "__name__")
-                and "Tensor" in field_info.annotation.__name__
-            ):
-                is_chat_env = True
-                break
-
-    # Get action fields for dynamic form generation with enhanced metadata
-    action_fields = _extract_action_fields(action_cls)
-
-    return f"""
-<!DOCTYPE html>
-<html lang="en">
-<head>
-    <meta charset="UTF-8">
-    <meta name="viewport" content="width=device-width, initial-scale=1.0">
-    <title>OpenEnv Web Interface</title>
-    <style>
-        * {{
-            margin: 0;
-            padding: 0;
-            box-sizing: border-box;
-        }}
-        
-        body {{
-            font-family: -apple-system, BlinkMacSystemFont, 'Segoe UI', Roboto, sans-serif;
-            background-color: #f5f5f5;
-            height: 100vh;
-            overflow: hidden;
-        }}
-        
-        .container {{
-            display: flex;
-            height: 100vh;
-        }}
-        
-        .left-pane {{
-            width: 50%;
-            background: white;
-            border-right: 1px solid #e0e0e0;
-            display: flex;
-            flex-direction: column;
-        }}
-        
-        .right-pane {{
-            width: 50%;
-            background: #fafafa;
-            display: flex;
-            flex-direction: column;
-        }}
-        
-        .pane-header {{
-            padding: 20px;
-            border-bottom: 1px solid #e0e0e0;
-            background: #f8f9fa;
-            font-weight: 600;
-            font-size: 16px;
-        }}
-        
-        .pane-content {{
-            flex: 1;
-            padding: 20px;
-            overflow-y: auto;
-        }}
-        
-        .action-form {{
-            background: white;
-            border: 1px solid #e0e0e0;
-            border-radius: 8px;
-            padding: 20px;
-            margin-bottom: 20px;
-        }}
-        
-        .form-group {{
-            margin-bottom: 15px;
-        }}
-        
-        .form-group label {{
-            display: block;
-            margin-bottom: 5px;
-            font-weight: 500;
-            color: #333;
-        }}
-        
-        .form-group input, .form-group textarea {{
-            width: 100%;
-            padding: 8px 12px;
-            border: 1px solid #ddd;
-            border-radius: 4px;
-            font-size: 14px;
-        }}
-        
-        .form-group input:focus, .form-group textarea:focus {{
-            outline: none;
-            border-color: #007bff;
-            box-shadow: 0 0 0 2px rgba(0, 123, 255, 0.25);
-        }}
-        
-        .btn {{
-            background: #007bff;
-            color: white;
-            border: none;
-            padding: 10px 20px;
-            border-radius: 4px;
-            cursor: pointer;
-            font-size: 14px;
-            margin-right: 10px;
-            margin-bottom: 10px;
-        }}
-        
-        .btn:hover {{
-            background: #0056b3;
-        }}
-        
-        .btn:disabled {{
-            background: #6c757d;
-            cursor: not-allowed;
-        }}
-        
-        .btn-secondary {{
-            background: #6c757d;
-        }}
-        
-        .btn-secondary:hover {{
-            background: #545b62;
-        }}
-        
-        .state-display {{
-            background: white;
-            border: 1px solid #e0e0e0;
-            border-radius: 8px;
-            padding: 15px;
-            margin-bottom: 20px;
-        }}
-        
-        .state-item {{
-            margin-bottom: 8px;
-        }}
-        
-        .state-label {{
-            font-weight: 500;
-            color: #666;
-        }}
-        
-        .state-value {{
-            color: #333;
-            font-family: monospace;
-        }}
-        
-        .logs-container {{
-            background: white;
-            border: 1px solid #e0e0e0;
-            border-radius: 8px;
-            padding: 15px;
-            max-height: 400px;
-            overflow-y: auto;
-        }}
-        
-        .log-entry {{
-            border-bottom: 1px solid #f0f0f0;
-            padding: 10px 0;
-        }}
-        
-        .log-entry:last-child {{
-            border-bottom: none;
-        }}
-        
-        .log-timestamp {{
-            font-size: 12px;
-            color: #666;
-            margin-bottom: 5px;
-        }}
-        
-        .log-action {{
-            background: #e3f2fd;
-            padding: 8px;
-            border-radius: 4px;
-            margin-bottom: 5px;
-            font-family: monospace;
-            font-size: 12px;
-        }}
-        
-        .log-observation {{
-            background: #f3e5f5;
-            padding: 8px;
-            border-radius: 4px;
-            font-family: monospace;
-            font-size: 12px;
-        }}
-        
-        .log-reward {{
-            font-weight: 600;
-            color: #28a745;
-        }}
-        
-        .log-done {{
-            font-weight: 600;
-            color: #dc3545;
-        }}
-        
-        .status-indicator {{
-            display: inline-block;
-            width: 8px;
-            height: 8px;
-            border-radius: 50%;
-            margin-right: 8px;
-        }}
-        
-        .status-connected {{
-            background: #28a745;
-        }}
-        
-        .status-disconnected {{
-            background: #dc3545;
-        }}
-        
-        .json-display {{
-            background: #f8f9fa;
-            border: 1px solid #e9ecef;
-            border-radius: 4px;
-            padding: 10px;
-            font-family: monospace;
-            font-size: 12px;
-            white-space: pre-wrap;
-            max-height: 200px;
-            overflow-y: auto;
-        }}
-        
-        /* Chat Interface Styles */
-        .chat-interface {{
-            background: white;
-            border: 1px solid #e0e0e0;
-            border-radius: 8px;
-            padding: 20px;
-            margin-bottom: 20px;
-        }}
-        
-        .chat-messages {{
-            background: #f8f9fa;
-            border: 1px solid #e0e0e0;
-            border-radius: 8px;
-            padding: 15px;
-            margin-bottom: 15px;
-            max-height: 400px;
-            overflow-y: auto;
-        }}
-        
-        .chat-message {{
-            margin-bottom: 15px;
-            padding: 10px;
-            border-radius: 8px;
-        }}
-        
-        .chat-message:last-child {{
-            margin-bottom: 0;
-        }}
-        
-        .chat-message.user {{
-            background: #e3f2fd;
-            margin-left: 20px;
-        }}
-        
-        .chat-message.assistant {{
-            background: #f3e5f5;
-            margin-right: 20px;
-        }}
-        
-        .chat-message.system {{
-            background: #e8f5e8;
-            font-style: italic;
-        }}
-        
-        .message-role {{
-            font-weight: 600;
-            font-size: 12px;
-            color: #666;
-            margin-bottom: 5px;
-        }}
-        
-        .message-content {{
-            font-size: 14px;
-            line-height: 1.4;
-        }}
-        
-        .chat-input-container {{
-            border-top: 1px solid #e0e0e0;
-            padding-top: 15px;
-        }}
-        
-        .role-selector {{
-            margin-bottom: 10px;
-        }}
-        
-        .role-selector label {{
-            font-weight: 500;
-            margin-right: 10px;
-        }}
-        
-        .role-selector select {{
-            padding: 5px 10px;
-            border: 1px solid #ddd;
-            border-radius: 4px;
-        }}
-        
-        .message-input {{
-            display: flex;
-            gap: 10px;
-            align-items: flex-end;
-        }}
-        
-        .message-input textarea {{
-            flex: 1;
-            padding: 10px;
-            border: 1px solid #ddd;
-            border-radius: 4px;
-            resize: vertical;
-            font-family: inherit;
-        }}
-        
-        .message-input textarea:focus {{
-            outline: none;
-            border-color: #007bff;
-            box-shadow: 0 0 0 2px rgba(0, 123, 255, 0.25);
-        }}
-        
-        /* Instructions Section Styles */
-        .instructions-section {{
-            background: white;
-            border: 1px solid #e0e0e0;
-            border-radius: 8px;
-            padding: 20px;
-            margin-bottom: 20px;
-        }}
-        
-        .instructions-header {{
-            display: flex;
-            justify-content: space-between;
-            align-items: center;
-            margin-bottom: 15px;
-        }}
-        
-        .instructions-title {{
-            font-size: 18px;
-            font-weight: 600;
-            color: #333;
-            margin: 0;
-        }}
-        
-        .instructions-toggle {{
-            background: #f8f9fa;
-            border: 1px solid #dee2e6;
-            border-radius: 4px;
-            padding: 5px 10px;
-            cursor: pointer;
-            font-size: 12px;
-            color: #6c757d;
-        }}
-        
-        .instructions-toggle:hover {{
-            background: #e9ecef;
-        }}
-        
-        .instructions-content {{
-            display: none;
-            max-height: 400px;
-            overflow-y: auto;
-            border-top: 1px solid #e0e0e0;
-            padding-top: 15px;
-        }}
-        
-        .instructions-content.expanded {{
-            display: block;
-        }}
-        
-        .instructions-content h1,
-        .instructions-content h2,
-        .instructions-content h3 {{
-            color: #333;
-            margin-top: 20px;
-            margin-bottom: 10px;
-        }}
-        
-        .instructions-content h1 {{
-            font-size: 24px;
-            border-bottom: 2px solid #007bff;
-            padding-bottom: 10px;
-        }}
-        
-        .instructions-content h2 {{
-            font-size: 20px;
-        }}
-        
-        .instructions-content h3 {{
-            font-size: 16px;
-        }}
-        
-        .instructions-content p {{
-            margin-bottom: 10px;
-            line-height: 1.6;
-        }}
-        
-        .instructions-content code {{
-            background: #f8f9fa;
-            padding: 2px 4px;
-            border-radius: 3px;
-            font-family: monospace;
-            font-size: 14px;
-        }}
-        
-        .instructions-content pre {{
-            background: #f8f9fa;
-            border: 1px solid #e9ecef;
-            border-radius: 4px;
-            padding: 15px;
-            overflow-x: auto;
-            margin: 10px 0;
-        }}
-        
-        .instructions-content pre code {{
-            background: none;
-            padding: 0;
-        }}
-        
-        .instructions-content ul,
-        .instructions-content ol {{
-            margin: 10px 0;
-            padding-left: 20px;
-        }}
-        
-        .instructions-content li {{
-            margin-bottom: 5px;
-        }}
-        
-        .instructions-content table {{
-            border-collapse: collapse;
-            width: 100%;
-            margin: 15px 0;
-        }}
-        
-        .instructions-content th,
-        .instructions-content td {{
-            border: 1px solid #dee2e6;
-            padding: 8px 12px;
-            text-align: left;
-        }}
-        
-        .instructions-content th {{
-            background: #f8f9fa;
-            font-weight: 600;
-        }}
-        
-        /* Enhanced Form Styles */
-        .help-text {{
-            display: block;
-            margin-top: 5px;
-            font-size: 12px;
-            color: #6c757d;
-            font-style: italic;
-        }}
-        
-        .form-group label {{
-            font-weight: 500;
-            color: #333;
-            margin-bottom: 5px;
-        }}
-        
-        .form-group select {{
-            width: 100%;
-            padding: 8px 12px;
-            border: 1px solid #ddd;
-            border-radius: 4px;
-            font-size: 14px;
-            background-color: white;
-        }}
-        
-        .form-group select:focus {{
-            outline: none;
-            border-color: #007bff;
-            box-shadow: 0 0 0 2px rgba(0, 123, 255, 0.25);
-        }}
-        
-        .form-group textarea {{
-            width: 100%;
-            padding: 8px 12px;
-            border: 1px solid #ddd;
-            border-radius: 4px;
-            font-size: 14px;
-            font-family: inherit;
-            resize: vertical;
-        }}
-        
-        .form-group textarea:focus {{
-            outline: none;
-            border-color: #007bff;
-            box-shadow: 0 0 0 2px rgba(0, 123, 255, 0.25);
-        }}
-        
-        .form-group input[type="number"] {{
-            width: 100%;
-            padding: 8px 12px;
-            border: 1px solid #ddd;
-            border-radius: 4px;
-            font-size: 14px;
-        }}
-        
-        .form-group input[type="number"]:focus {{
-            outline: none;
-            border-color: #007bff;
-            box-shadow: 0 0 0 2px rgba(0, 123, 255, 0.25);
-        }}
-        
-        .form-group input[type="text"]:focus {{
-            outline: none;
-            border-color: #007bff;
-            box-shadow: 0 0 0 2px rgba(0, 123, 255, 0.25);
-        }}
-        
-        .required-indicator {{
-            color: #dc3545;
-            font-weight: bold;
-        }}
-        
-        .form-group .field-description {{
-            font-size: 11px;
-            color: #666;
-            margin-top: 2px;
-            font-style: italic;
-        }}
-    </style>
-</head>
-<body>
-    <div class="container">
-        <!-- Left Pane: HumanAgent Interface -->
-        <div class="left-pane">
-            <div class="pane-header">
-                <span class="status-indicator status-disconnected" id="connection-status"></span>
-                HumanAgent Interface
-            </div>
-            <div class="pane-content">
-                <!-- Instructions Section -->
-                {_generate_instructions_section(metadata)}
-                
-                <!-- Action Form or Chat Interface -->
-                {_generate_action_interface(action_fields, is_chat_env)}
-                
-                <!-- Control Buttons -->
-                <div style="margin-bottom: 20px;">
-                    <button class="btn btn-secondary" id="reset-btn">Reset Environment</button>
-                    <button class="btn btn-secondary" id="state-btn">Get State</button>
-                </div>
-                
-                <!-- Current State Display -->
-                <div class="state-display">
-                    <h3>Current State</h3>
-                    <div id="current-state">
-                        <div class="state-item">
-                            <span class="state-label">Status:</span>
-                            <span class="state-value" id="env-status">Not initialized</span>
-                        </div>
-                        <div class="state-item">
-                            <span class="state-label">Episode ID:</span>
-                            <span class="state-value" id="episode-id">-</span>
-                        </div>
-                        <div class="state-item">
-                            <span class="state-label">Step Count:</span>
-                            <span class="state-value" id="step-count">0</span>
-                        </div>
-                    </div>
-                </div>
-            </div>
-        </div>
-        
-        <!-- Right Pane: State Observer -->
-        <div class="right-pane">
-            <div class="pane-header">
-                State Observer
-            </div>
-            <div class="pane-content">
-                <!-- Current Observation -->
-                <div class="state-display">
-                    <h3>Current Observation</h3>
-                    <div id="current-observation" class="json-display">
-                        No observation yet
-                    </div>
-                </div>
-                
-                <!-- Action Logs -->
-                <div class="logs-container">
-                    <h3>Action History</h3>
-                    <div id="action-logs">
-                        No actions taken yet
-                    </div>
-                </div>
-            </div>
-        </div>
-    </div>
-
-    <script>
-        class OpenEnvWebInterface {{
-            constructor() {{
-                this.ws = null;
-                this.isConnected = false;
-                this.init();
-            }}
-            
-            init() {{
-                this.connectWebSocket();
-                this.setupEventListeners();
-            }}
-            
-            connectWebSocket() {{
-                const protocol = window.location.protocol === 'https:' ? 'wss:' : 'ws:';
-                const wsUrl = `${{protocol}}//${{window.location.host}}/ws`;
-                
-                this.ws = new WebSocket(wsUrl);
-                
-                this.ws.onopen = () => {{
-                    this.isConnected = true;
-                    this.updateConnectionStatus(true);
-                    console.log('WebSocket connected');
-                }};
-                
-                this.ws.onmessage = (event) => {{
-                    const data = JSON.parse(event.data);
-                    if (data.type === 'state_update') {{
-                        this.updateUI(data.episode_state);
-                    }}
-                }};
-                
-                this.ws.onclose = () => {{
-                    this.isConnected = false;
-                    this.updateConnectionStatus(false);
-                    console.log('WebSocket disconnected');
-                    // Attempt to reconnect after 3 seconds
-                    setTimeout(() => this.connectWebSocket(), 3000);
-                }};
-                
-                this.ws.onerror = (error) => {{
-                    console.error('WebSocket error:', error);
-                }};
-            }}
-            
-            setupEventListeners() {{
-                // Instructions toggle
-                const instructionsToggle = document.getElementById('instructions-toggle');
-                const instructionsContent = document.getElementById('instructions-content');
-                if (instructionsToggle && instructionsContent) {{
-                    instructionsToggle.addEventListener('click', () => {{
-                        instructionsContent.classList.toggle('expanded');
-                        instructionsToggle.textContent = instructionsContent.classList.contains('expanded') 
-                            ? 'Hide Instructions' : 'Show Instructions';
-                    }});
-                }}
-                
-                // Check if this is a chat environment
-                const isChatEnv = document.getElementById('chat-messages') !== null;
-                
-                if (isChatEnv) {{
-                    // Chat environment event listeners
-                    document.getElementById('send-message-btn').addEventListener('click', () => {{
-                        this.sendMessage();
-                    }});
-                    
-                    // Send message on Enter (but allow Shift+Enter for new lines)
-                    document.getElementById('message-input').addEventListener('keydown', (e) => {{
-                        if (e.key === 'Enter' && !e.shiftKey) {{
-                            e.preventDefault();
-                            this.sendMessage();
-                        }}
-                    }});
-                }} else {{
-                    // Traditional action form submission
-                    const actionForm = document.getElementById('action-form');
-                    if (actionForm) {{
-                        actionForm.addEventListener('submit', (e) => {{
-                            e.preventDefault();
-                            this.submitAction();
-                        }});
-                    }}
-                }}
-                
-                // Reset button
-                document.getElementById('reset-btn').addEventListener('click', () => {{
-                    this.resetEnvironment();
-                }});
-                
-                // State button
-                document.getElementById('state-btn').addEventListener('click', () => {{
-                    this.getState();
-                }});
-            }}
-            
-            async sendMessage() {{
-                const messageInput = document.getElementById('message-input');
-                const roleSelect = document.getElementById('message-role');
-                const message = messageInput.value.trim();
-                const role = roleSelect.value;
-                
-                if (!message) {{
-                    return;
-                }}
-                
-                // Add message to chat display immediately
-                this.addMessageToChat(role, message);
-                
-                // Clear input
-                messageInput.value = '';
-                
-                try {{
-                    // Send message to server to convert to action and step
-                    const response = await fetch('/web/step', {{
-                        method: 'POST',
-                        headers: {{ 'Content-Type': 'application/json' }},
-                        body: JSON.stringify({{ 
-                            message: {{
-                                role: role,
-                                content: message
-                            }}
-                        }})
-                    }});
-                    
-                    if (!response.ok) {{
-                        throw new Error(`HTTP error! status: ${{response.status}}`);
-                    }}
-                    
-                    const result = await response.json();
-                    console.log('Message sent:', result);
-                }} catch (error) {{
-                    console.error('Error sending message:', error);
-                    alert('Error sending message: ' + error.message);
-                }}
-            }}
-            
-            addMessageToChat(role, content) {{
-                const chatMessages = document.getElementById('chat-messages');
-                const messageDiv = document.createElement('div');
-                messageDiv.className = `chat-message ${{role}}`;
-                
-                messageDiv.innerHTML = `
-                    <div class="message-role">${{role.charAt(0).toUpperCase() + role.slice(1)}}</div>
-                    <div class="message-content">${{content}}</div>
-                `;
-                
-                chatMessages.appendChild(messageDiv);
-                chatMessages.scrollTop = chatMessages.scrollHeight;
-            }}
-            
-            async submitAction() {{
-                const formData = new FormData(document.getElementById('action-form'));
-                const action = {{}};
-                
-                // Collect form data
-                for (const [key, value] of formData.entries()) {{
-                    if (value !== '') {{
-                        // Handle tensor fields (tokens) - convert comma-separated string to array
-                        if (key === 'tokens') {{
-                            try {{
-                                action[key] = value.split(',').map(x => parseInt(x.trim())).filter(x => !isNaN(x));
-                            }} catch (e) {{
-                                console.error('Error parsing tokens:', e);
-                                action[key] = [];
-                            }}
-                        }} else {{
-                            action[key] = value;
-                        }}
-                    }}
-                }}
-                
-                try {{
-                    const response = await fetch('/web/step', {{
-                        method: 'POST',
-                        headers: {{ 'Content-Type': 'application/json' }},
-                        body: JSON.stringify({{ action }})
-                    }});
-                    
-                    if (!response.ok) {{
-                        throw new Error(`HTTP error! status: ${{response.status}}`);
-                    }}
-                    
-                    const result = await response.json();
-                    console.log('Step result:', result);
-                }} catch (error) {{
-                    console.error('Error submitting action:', error);
-                    alert('Error submitting action: ' + error.message);
-                }}
-            }}
-            
-            async resetEnvironment() {{
-                try {{
-                    const response = await fetch('/web/reset', {{
-                        method: 'POST',
-                        headers: {{ 'Content-Type': 'application/json' }}
-                    }});
-                    
-                    if (!response.ok) {{
-                        throw new Error(`HTTP error! status: ${{response.status}}`);
-                    }}
-                    
-                    const result = await response.json();
-                    console.log('Reset result:', result);
-                }} catch (error) {{
-                    console.error('Error resetting environment:', error);
-                    alert('Error resetting environment: ' + error.message);
-                }}
-            }}
-            
-            async getState() {{
-                try {{
-                    const response = await fetch('/web/state');
-                    const state = await response.json();
-                    console.log('Current state:', state);
-                    alert('Current state: ' + JSON.stringify(state, null, 2));
-                }} catch (error) {{
-                    console.error('Error getting state:', error);
-                    alert('Error getting state: ' + error.message);
-                }}
-            }}
-            
-            updateConnectionStatus(connected) {{
-                const indicator = document.getElementById('connection-status');
-                if (connected) {{
-                    indicator.className = 'status-indicator status-connected';
-                }} else {{
-                    indicator.className = 'status-indicator status-disconnected';
-                }}
-            }}
-            
-            updateUI(episodeState) {{
-                // Check if this is a chat environment
-                const isChatEnv = document.getElementById('chat-messages') !== null;
-                
-                // Update current state
-                document.getElementById('env-status').textContent = 
-                    episodeState.is_reset ? 'Reset' : 'Running';
-                document.getElementById('episode-id').textContent = 
-                    episodeState.episode_id || '-';
-                document.getElementById('step-count').textContent = 
-                    episodeState.step_count.toString();
-                
-                if (isChatEnv) {{
-                    // Update chat interface
-                    this.updateChatInterface(episodeState);
-                }} else {{
-                    // Update traditional observation display
-                    const observationDiv = document.getElementById('current-observation');
-                    if (episodeState.current_observation) {{
-                        observationDiv.textContent = JSON.stringify(
-                            episodeState.current_observation, null, 2
-                        );
-                    }} else {{
-                        observationDiv.textContent = 'No observation yet';
-                    }}
-                }}
-                
-                // Update action logs
-                const logsDiv = document.getElementById('action-logs');
-                if (episodeState.action_logs.length === 0) {{
-                    logsDiv.innerHTML = 'No actions taken yet';
-                }} else {{
-                    logsDiv.innerHTML = episodeState.action_logs.map(log => `
-                        <div class="log-entry">
-                            <div class="log-timestamp">${{log.timestamp}} (Step ${{log.step_count}})</div>
-                            <div class="log-action">Action: ${{JSON.stringify(log.action, null, 2)}}</div>
-                            <div class="log-observation">Observation: ${{JSON.stringify(log.observation, null, 2)}}</div>
-                            <div>
-                                <span class="log-reward">Reward: ${{log.reward !== null ? log.reward : 'None'}}</span>
-                                ${{log.done ? '<span class="log-done">DONE</span>' : ''}}
-                            </div>
-                        </div>
-                    `).join('');
-                }}
-            }}
-            
-            updateChatInterface(episodeState) {{
-                const chatMessages = document.getElementById('chat-messages');
-                if (!chatMessages) return;
-                
-                // Clear existing messages (except system message)
-                const systemMessage = chatMessages.querySelector('.chat-message.system');
-                chatMessages.innerHTML = '';
-                if (systemMessage) {{
-                    chatMessages.appendChild(systemMessage);
-                }}
-                
-                // Add messages from current observation
-                if (episodeState.current_observation && episodeState.current_observation.messages) {{
-                    episodeState.current_observation.messages.forEach(msg => {{
-                        this.addMessageToChat(msg.role, msg.content);
-                    }});
-                }}
-            }}
-        }}
-        
-        // Initialize the web interface when the page loads
-        document.addEventListener('DOMContentLoaded', () => {{
-            new OpenEnvWebInterface();
-        }});
-    </script>
-</body>
-</html>
-    """.replace(
-        "{_generate_action_form_fields(action_fields)}",
-        _generate_action_form_fields(action_fields),
-    )
-
-
-def _generate_instructions_section(metadata: Optional[EnvironmentMetadata]) -> str:
-    """Generate the instructions section with environment documentation."""
-    if not metadata or not metadata.readme_content:
-        return ""
-
-    html_content = _markdown_to_html(metadata.readme_content)
-
-    return f"""
-                <!-- Instructions Section -->
-                <div class="instructions-section">
-                    <div class="instructions-header">
-                        <h3 class="instructions-title">{metadata.name}</h3>
-                        <button class="instructions-toggle" id="instructions-toggle">Show Instructions</button>
-                    </div>
-                    <div class="instructions-content" id="instructions-content">
-                        <div class="instructions-readme">
-                            {html_content}
-                        </div>
-                    </div>
-                </div>
-    """
-
-
-def _extract_action_fields(action_cls: Type[Action]) -> List[Dict[str, Any]]:
-    """Extract enhanced field metadata from Action class for form generation."""
-    # Use Pydantic's JSON schema generation for robust metadata extraction
-    try:
-        schema = action_cls.model_json_schema()
-    except AttributeError:
-        # Fallback for non-Pydantic v2 models or if something goes wrong
-        return []
-
-    properties = schema.get("properties", {})
-    required_fields = schema.get("required", [])
-
-    action_fields = []
-
-    for field_name, field_info in properties.items():
-        if field_name == "metadata":
-            continue
-
-        # JSON schema "type" can be a string or list/undefined
-        # Determine our internal input type
-        input_type = _determine_input_type_from_schema(field_info, field_name)
-
-        is_required = field_name in required_fields
-
-        action_fields.append(
-            {
-                "name": field_name,
-                "type": input_type,
-                "required": is_required,
-                "description": field_info.get("description", ""),
-                "default_value": field_info.get("default"),
-                "choices": field_info.get("enum"),
-                "min_value": field_info.get("minimum"),
-                "max_value": field_info.get("maximum"),
-                "min_length": field_info.get("minLength"),
-                "max_length": field_info.get("maxLength"),
-                "pattern": field_info.get("pattern"),
-                "placeholder": _generate_placeholder(field_name, field_info),
-                "help_text": _generate_help_text(field_name, field_info),
-            }
-        )
-
-    return action_fields
-
-
-def _determine_input_type_from_schema(field_info: Dict[str, Any], field_name: str) -> str:
-    """Determine the appropriate HTML input type from JSON schema info."""
-    schema_type = field_info.get("type")
-
-    # Check for specific tensor field convention
-    if "tokens" in field_name.lower():
-        return "tensor"
-
-    if "enum" in field_info:
-        return "select"
-
-    if schema_type == "boolean":
-        return "checkbox"
-
-    if schema_type == "integer" or schema_type == "number":
-        return "number"
-
-    if schema_type == "string":
-        # Check if it should be a textarea
-        if (
-            field_info.get("maxLength", 0) > 100
-            or "message" in field_name.lower()
-            or "code" in field_name.lower()
-        ):
-            return "textarea"
-        return "text"
-
-    # Default fallback
-    return "text"
-
-
-def _generate_placeholder(field_name: str, field_info: Dict[str, Any]) -> str:
-    """Generate placeholder text."""
-    if "message" in field_name.lower():
-        return f"Enter {field_name.replace('_', ' ')}..."
-    elif "code" in field_name.lower():
-        return "Enter Python code here..."
-    elif "tokens" in field_name.lower():
-        return "Enter comma-separated token IDs (e.g., 1,2,3,4,5)"
-    else:
-        return f"Enter {field_name.replace('_', ' ')}..."
-
-
-def _generate_help_text(field_name: str, field_info: Dict[str, Any]) -> str:
-    """Generate help text."""
-    description = field_info.get("description", "")
-    if description:
-        return description
-
-    if "action_id" in field_name.lower():
-        return "The action ID to execute in environment"
-    elif "game_name" in field_name.lower():
-        return "Name of game or environment"
-    elif "tokens" in field_name.lower():
-        return "Token IDs as a comma-separated list of integers"
-    elif "code" in field_name.lower():
-        return "Python code to execute in environment"
-    elif "message" in field_name.lower():
-        return "Text message to send"
-
-    return ""
-
-
-def _markdown_to_html(markdown: str) -> str:
-    """Convert basic markdown to HTML for README display."""
-    import html
-    import re
-
-    # Escape HTML first
-    html_content = html.escape(markdown)
-
-    # Convert headers
-    html_content = re.sub(r"^# (.*?)$", r"<h1>\1</h1>", html_content, flags=re.MULTILINE)
-    html_content = re.sub(r"^## (.*?)$", r"<h2>\1</h2>", html_content, flags=re.MULTILINE)
-    html_content = re.sub(r"^### (.*?)$", r"<h3>\1</h3>", html_content, flags=re.MULTILINE)
-
-    # Convert code blocks
-    html_content = re.sub(
-        r"```(.*?)\n(.*?)\n```",
-        r"<pre><code>\2</code></pre>",
-        html_content,
-        flags=re.DOTALL,
-    )
-    html_content = re.sub(r"`([^`]+)`", r"<code>\1</code>", html_content)
-
-    # Convert bold and italic
-    html_content = re.sub(r"\*\*(.*?)\*\*", r"<strong>\1</strong>", html_content)
-    html_content = re.sub(r"\*(.*?)\*", r"<em>\1</em>", html_content)
-
-    # Convert lists
-    html_content = re.sub(r"^- (.*?)$", r"<li>\1</li>", html_content, flags=re.MULTILINE)
-    html_content = re.sub(r"(<li>.*</li>)", r"<ul>\1</ul>", html_content, flags=re.DOTALL)
-
-    # Convert line breaks
-    html_content = html_content.replace("\n", "<br>")
-
-    return html_content
-
-
-def _generate_action_interface(action_fields: List[Dict[str, Any]], is_chat_env: bool) -> str:
-    """Generate either a chat interface or action form based on environment type."""
-    if is_chat_env:
-        return _generate_chat_interface()
-    else:
-        return _generate_action_form(action_fields)
-
-
-def _generate_chat_interface() -> str:
-    """Generate a chat-style interface for chat environments."""
-    return """
-                <!-- Chat Interface -->
-                <div class="chat-interface">
-                    <h3>Chat Interface</h3>
-                    <div class="chat-messages" id="chat-messages">
-                        <div class="chat-message system">
-                            <div class="message-role">System</div>
-                            <div class="message-content">Chat environment ready. Send a message to start the conversation.</div>
-                        </div>
-                    </div>
-                    <div class="chat-input-container">
-                        <div class="role-selector">
-                            <label for="message-role">Role:</label>
-                            <select id="message-role">
-                                <option value="user">User</option>
-                                <option value="assistant">Assistant</option>
-                            </select>
-                        </div>
-                        <div class="message-input">
-                            <textarea id="message-input" placeholder="Type your message here..." rows="3"></textarea>
-                            <button class="btn" id="send-message-btn">Send Message</button>
-                        </div>
-                    </div>
-                </div>
-    """
-
-
-def _generate_action_form(action_fields: List[Dict[str, Any]]) -> str:
-    """Generate a traditional action form for non-chat environments."""
-    return f"""
-                <!-- Action Form -->
-                <div class="action-form">
-                    <h3>Take Action</h3>
-                    <form id="action-form">
-                        {_generate_action_form_fields(action_fields)}
-                        <button type="submit" class="btn" id="step-btn">Step</button>
-                    </form>
-                </div>
-    """
-
-
-def _generate_action_form_fields(action_fields: List[Dict[str, Any]]) -> str:
-    """Generate HTML form fields for action input with enhanced metadata."""
-    if not action_fields:
-        return "<p>No action fields available</p>"
-
-    fields_html = []
-    for field in action_fields:
-        field_html = _generate_single_field(field)
-        fields_html.append(field_html)
-
-    return "\n".join(fields_html)
-
-
-def _generate_single_field(field: Dict[str, Any]) -> str:
-    """Generate HTML for a single form field with enhanced metadata."""
-    field_name = field["name"]
-    field_type = field["type"]
-    required = field["required"]
-    placeholder = field.get("placeholder", "")
-    help_text = field.get("help_text", "")
-    choices = field.get("choices", [])
-    min_value = field.get("min_value")
-    max_value = field.get("max_value")
-    default_value = field.get("default_value")
-    min_length = field.get("min_length")
-    max_length = field.get("max_length")
-    pattern = field.get("pattern")
-
-    # Build label with required indicator
-    label_text = field_name.replace("_", " ").title()
-    if required:
-        label_text += ' <span style="color: red;">*</span>'
-
-    # Build input attributes
-    input_attrs = []
-    if required:
-        input_attrs.append("required")
-    if placeholder:
-        input_attrs.append(f'placeholder="{placeholder}"')
-    if min_value is not None:
-        input_attrs.append(f'min="{min_value}"')
-    if max_value is not None:
-        input_attrs.append(f'max="{max_value}"')
-    if min_length is not None:
-        input_attrs.append(f'minlength="{min_length}"')
-    if max_length is not None:
-        input_attrs.append(f'maxlength="{max_length}"')
-    if pattern is not None:
-        input_attrs.append(f'pattern="{pattern}"')
-    if default_value is not None:
-        input_attrs.append(f'value="{default_value}"')
-
-    attrs_str = " ".join(input_attrs)
-
-    if field_type == "checkbox":
-        checked = "checked" if default_value is True else ""
-        return f'''
-            <div class="form-group">
-                <label>
-                    <input type="checkbox" name="{field_name}" value="true" {checked}>
-                    {label_text}
-                </label>
-                {f'<small class="help-text">{help_text}</small>' if help_text else ""}
-            </div>
-        '''
-
-    elif field_type == "select":
-        options_html = []
-        if not required:
-            options_html.append(f'<option value="">-- Select {label_text} --</option>')
-
-        for choice in choices:
-            selected = "selected" if str(choice) == str(default_value) else ""
-            options_html.append(f'<option value="{choice}" {selected}>{choice}</option>')
-
-        return f'''
-            <div class="form-group">
-                <label for="{field_name}">{label_text}:</label>
-                <select name="{field_name}" id="{field_name}" {attrs_str}>
-                    {"".join(options_html)}
-                </select>
-                {f'<small class="help-text">{help_text}</small>' if help_text else ""}
-            </div>
-        '''
-
-    elif field_type == "tensor":
-        return f'''
-            <div class="form-group">
-                <label for="{field_name}">{label_text} (comma-separated integers):</label>
-                <input type="text" name="{field_name}" id="{field_name}" {attrs_str}>
-                <small class="help-text">{help_text or "Enter token IDs as comma-separated integers (e.g., 1,2,3,4,5)"}</small>
-            </div>
-        '''
-
-    elif field_type == "textarea":
-        return f'''
-            <div class="form-group">
-                <label for="{field_name}">{label_text}:</label>
-                <textarea name="{field_name}" id="{field_name}" rows="3" {attrs_str}>{default_value if default_value is not None else ""}</textarea>
-                {f'<small class="help-text">{help_text}</small>' if help_text else ""}
-            </div>
-        '''
-
-    else:
-        return f'''
-            <div class="form-group">
-                <label for="{field_name}">{label_text}:</label>
-                <input type="{field_type}" name="{field_name}" id="{field_name}" {attrs_str}>
-                {f'<small class="help-text">{help_text}</small>' if help_text else ""}
-            </div>
-        '''
+# Copyright (c) Meta Platforms, Inc. and affiliates.
+# All rights reserved.
+#
+# This source code is licensed under the BSD-style license found in the
+# LICENSE file in the root directory of this source tree.
+
+"""
+Web interface for OpenEnv environments.
+
+This module provides a web-based interface for interacting with OpenEnv environments,
+including a two-pane layout for HumanAgent interaction and state observation.
+"""
+
+from __future__ import annotations
+
+import json
+from typing import Any, Callable, Dict, List, Optional, Type, Union
+from datetime import datetime
+
+from fastapi import FastAPI, WebSocket, WebSocketDisconnect
+from fastapi.responses import HTMLResponse
+from pydantic import Field
+
+from .interfaces import Environment
+from .serialization import deserialize_action_with_preprocessing, serialize_observation
+from .types import Action, Observation, State, EnvironmentMetadata, ConcurrencyConfig, BaseMessage
+
+
+def load_environment_metadata(env: Environment, env_name: Optional[str] = None) -> EnvironmentMetadata:
+    """
+    Load environment metadata including README content.
+
+    Args:
+        env: The environment instance
+        env_name: Optional environment name for README file lookup
+
+    Returns:
+        EnvironmentMetadata with loaded information
+    """
+    # Try to get metadata from environment if it has a method for it
+    if hasattr(env, "get_metadata"):
+        return env.get_metadata()
+
+    # Default metadata
+    metadata = EnvironmentMetadata(
+        name=env_name or env.__class__.__name__,
+        description=f"{env.__class__.__name__} environment",
+        version="1.0.0",
+    )
+
+    # Try to load README from file system
+    readme_content = _load_readme_from_filesystem(env_name)
+    if readme_content:
+        metadata.readme_content = readme_content
+
+    return metadata
+
+
+def _load_readme_from_filesystem(env_name: Optional[str]) -> Optional[str]:
+    """
+    Load README content from the filesystem.
+
+    Tries multiple locations:
+    1. Container filesystem: /app/README.md
+    2. Local development: src/envs/{env_name}/README.md
+    3. Environment variable: ENV_README_PATH
+    """
+    import os
+    from pathlib import Path
+
+    # Try container filesystem first
+    container_readme = Path("/app/README.md")
+    if container_readme.exists():
+        try:
+            return container_readme.read_text(encoding="utf-8")
+        except Exception:
+            pass
+
+    # Try environment variable path
+    custom_path = os.environ.get("ENV_README_PATH")
+    if custom_path and Path(custom_path).exists():
+        try:
+            return Path(custom_path).read_text(encoding="utf-8")
+        except Exception:
+            pass
+
+    # Try local development path
+    if env_name:
+        local_readme = Path(f"src/envs/{env_name}/README.md")
+        if local_readme.exists():
+            try:
+                return local_readme.read_text(encoding="utf-8")
+            except Exception:
+                pass
+
+    return None
+
+
+class ActionLog(BaseMessage):
+    """Log entry for an action taken."""
+
+    timestamp: str = Field(description="Timestamp when action was taken")
+    action: Dict[str, Any] = Field(description="Action that was taken")
+    observation: Dict[str, Any] = Field(description="Observation returned from action")
+    reward: Optional[float] = Field(default=None, description="Reward received from action")
+    done: bool = Field(description="Whether the episode is done after this action")
+    step_count: int = Field(description="Step count when this action was taken")
+
+
+class EpisodeState(BaseMessage):
+    """Current episode state for the web interface."""
+
+    episode_id: Optional[str] = Field(default=None, description="Current episode ID")
+    step_count: int = Field(description="Current step count in episode")
+    current_observation: Optional[Dict[str, Any]] = Field(default=None, description="Current observation")
+    action_logs: List[ActionLog] = Field(default_factory=list, description="List of action logs")
+    is_reset: bool = Field(default=True, description="Whether the episode has been reset")
+
+
+class WebInterfaceManager:
+    """Manages the web interface for an environment."""
+
+    def __init__(
+        self,
+        env: Environment,
+        action_cls: Type[Action],
+        observation_cls: Type[Observation],
+        metadata: Optional[EnvironmentMetadata] = None,
+    ):
+        self.env = env
+        self.action_cls = action_cls
+        self.observation_cls = observation_cls
+        self.metadata = metadata or EnvironmentMetadata(
+            name=env.__class__.__name__,
+            description=f"{env.__class__.__name__} environment",
+        )
+        self.episode_state = EpisodeState(
+            episode_id=None, step_count=0, current_observation=None, action_logs=[]
+        )
+        self.connected_clients: List[WebSocket] = []
+
+    async def connect_websocket(self, websocket: WebSocket):
+        """Connect a new WebSocket client."""
+        await websocket.accept()
+        self.connected_clients.append(websocket)
+
+        # Send current state to the new client
+        await self._send_state_update()
+
+    async def disconnect_websocket(self, websocket: WebSocket):
+        """Disconnect a WebSocket client."""
+        if websocket in self.connected_clients:
+            self.connected_clients.remove(websocket)
+
+    async def _send_state_update(self):
+        """Send current state to all connected clients."""
+        if not self.connected_clients:
+            return
+
+        state_data = {
+            "type": "state_update",
+            "episode_state": self.episode_state.model_dump(),
+        }
+
+        # Send to all connected clients
+        disconnected_clients = []
+        for client in self.connected_clients:
+            try:
+                await client.send_text(json.dumps(state_data))
+            except Exception:
+                disconnected_clients.append(client)
+
+        # Remove disconnected clients
+        for client in disconnected_clients:
+            self.connected_clients.remove(client)
+
+    async def reset_environment(self) -> Dict[str, Any]:
+        """Reset the environment and update state."""
+        observation: Observation = self.env.reset()
+        state: State = self.env.state
+
+        # Serialize observation once using shared utility
+        serialized = serialize_observation(observation)
+
+        # Update episode state
+        self.episode_state.episode_id = state.episode_id
+        self.episode_state.step_count = 0
+        self.episode_state.current_observation = serialized["observation"]
+        self.episode_state.action_logs = []
+        self.episode_state.is_reset = True
+
+        # Send state update
+        await self._send_state_update()
+
+        return serialized
+
+    async def step_environment(self, action_data: Dict[str, Any]) -> Dict[str, Any]:
+        """Execute a step in the environment and update state."""
+        # Deserialize action with preprocessing for web interface special cases
+        action: Action = deserialize_action_with_preprocessing(action_data, self.action_cls)
+
+        # Execute step
+        observation: Observation = self.env.step(action)
+        state: State = self.env.state
+
+        # Serialize observation once using shared utility
+        serialized = serialize_observation(observation)
+
+        # Create action log
+        action_log = ActionLog(
+            timestamp=datetime.now().isoformat(),
+            action=action.model_dump(exclude={"metadata"}),
+            observation=serialized["observation"],
+            reward=observation.reward,
+            done=observation.done,
+            step_count=state.step_count,
+        )
+
+        # Update episode state
+        self.episode_state.episode_id = state.episode_id
+        self.episode_state.step_count = state.step_count
+        self.episode_state.current_observation = serialized["observation"]
+        self.episode_state.action_logs.append(action_log)
+        self.episode_state.is_reset = False
+
+        # Send state update
+        await self._send_state_update()
+
+        return serialized
+
+    def get_state(self) -> Dict[str, Any]:
+        """Get current environment state."""
+        state: State = self.env.state
+        return state.model_dump()
+
+
+def create_web_interface_app(
+    env: Union[Callable[[], Environment], Type[Environment]],
+    action_cls: Type[Action],
+    observation_cls: Type[Observation],
+    env_name: Optional[str] = None,
+    max_concurrent_envs: int = 1,
+    concurrency_config: Optional[ConcurrencyConfig] = None,
+) -> FastAPI:
+    """
+    Create a FastAPI application with web interface for the given environment.
+
+    Args:
+        env: Environment factory (callable or class) that creates new instances
+        action_cls: The Action subclass this environment expects
+        observation_cls: The Observation subclass this environment returns
+        env_name: Optional environment name for README loading
+        max_concurrent_envs: Maximum concurrent WebSocket sessions (default: 1)
+        concurrency_config: Optional ConcurrencyConfig for advanced concurrency settings
+
+    Returns:
+        FastAPI application instance with web interface
+    """
+    from .http_server import create_fastapi_app
+
+    # Create the base environment app
+    app = create_fastapi_app(env, action_cls, observation_cls, max_concurrent_envs, concurrency_config)
+    
+    # Create a test instance for metadata
+    env_instance = env()
+
+    # Load environment metadata
+    metadata = load_environment_metadata(env_instance, env_name)
+
+    # Create web interface manager
+    web_manager = WebInterfaceManager(env_instance, action_cls, observation_cls, metadata)
+
+    # Add web interface routes
+    @app.get("/web", response_class=HTMLResponse)
+    async def web_interface():
+        """Serve the web interface."""
+        return get_web_interface_html(action_cls, web_manager.metadata)
+
+    @app.get("/web/metadata")
+    async def web_metadata():
+        """Get environment metadata."""
+        return web_manager.metadata.model_dump()
+
+    @app.websocket("/ws")
+    async def websocket_endpoint(websocket: WebSocket):
+        """WebSocket endpoint for real-time updates."""
+        await web_manager.connect_websocket(websocket)
+        try:
+            while True:
+                # Keep connection alive
+                await websocket.receive_text()
+        except WebSocketDisconnect:
+            await web_manager.disconnect_websocket(websocket)
+
+    @app.post("/web/reset")
+    async def web_reset():
+        """Reset endpoint for web interface."""
+        return await web_manager.reset_environment()
+
+    @app.post("/web/step")
+    async def web_step(request: Dict[str, Any]):
+        """Step endpoint for web interface."""
+        if "message" in request:
+            message = request["message"]
+            if hasattr(web_manager.env, "message_to_action"):
+                action = getattr(web_manager.env, "message_to_action")(message)
+                action_data = {"tokens": action.tokens.tolist()}
+            else:
+                action_data = request.get("action", {})
+        else:
+            action_data = request.get("action", {})
+
+        return await web_manager.step_environment(action_data)
+
+    @app.get("/web/state")
+    async def web_state():
+        """State endpoint for web interface."""
+        return web_manager.get_state()
+
+    return app
+
+
+def get_web_interface_html(action_cls: Type[Action], metadata: Optional[EnvironmentMetadata] = None) -> str:
+    """Generate the HTML for the web interface."""
+
+    # Check if this is a chat environment by looking for tokens field
+    is_chat_env = False
+    if hasattr(action_cls, "model_fields"):
+        for field_name, field_info in action_cls.model_fields.items():
+            if (
+                field_name == "tokens"
+                and field_info.annotation is not None
+                and hasattr(field_info.annotation, "__name__")
+                and "Tensor" in field_info.annotation.__name__
+            ):
+                is_chat_env = True
+                break
+
+    # Get action fields for dynamic form generation with enhanced metadata
+    action_fields = _extract_action_fields(action_cls)
+
+    return f"""
+<!DOCTYPE html>
+<html lang="en">
+<head>
+    <meta charset="UTF-8">
+    <meta name="viewport" content="width=device-width, initial-scale=1.0">
+    <title>OpenEnv Web Interface</title>
+    <style>
+        * {{
+            margin: 0;
+            padding: 0;
+            box-sizing: border-box;
+        }}
+        
+        body {{
+            font-family: -apple-system, BlinkMacSystemFont, 'Segoe UI', Roboto, sans-serif;
+            background-color: #f5f5f5;
+            height: 100vh;
+            overflow: hidden;
+        }}
+        
+        .container {{
+            display: flex;
+            height: 100vh;
+        }}
+        
+        .left-pane {{
+            width: 50%;
+            background: white;
+            border-right: 1px solid #e0e0e0;
+            display: flex;
+            flex-direction: column;
+        }}
+        
+        .right-pane {{
+            width: 50%;
+            background: #fafafa;
+            display: flex;
+            flex-direction: column;
+        }}
+        
+        .pane-header {{
+            padding: 20px;
+            border-bottom: 1px solid #e0e0e0;
+            background: #f8f9fa;
+            font-weight: 600;
+            font-size: 16px;
+        }}
+        
+        .pane-content {{
+            flex: 1;
+            padding: 20px;
+            overflow-y: auto;
+        }}
+        
+        .action-form {{
+            background: white;
+            border: 1px solid #e0e0e0;
+            border-radius: 8px;
+            padding: 20px;
+            margin-bottom: 20px;
+        }}
+        
+        .form-group {{
+            margin-bottom: 15px;
+        }}
+        
+        .form-group label {{
+            display: block;
+            margin-bottom: 5px;
+            font-weight: 500;
+            color: #333;
+        }}
+        
+        .form-group input, .form-group textarea {{
+            width: 100%;
+            padding: 8px 12px;
+            border: 1px solid #ddd;
+            border-radius: 4px;
+            font-size: 14px;
+        }}
+        
+        .form-group input:focus, .form-group textarea:focus {{
+            outline: none;
+            border-color: #007bff;
+            box-shadow: 0 0 0 2px rgba(0, 123, 255, 0.25);
+        }}
+        
+        .btn {{
+            background: #007bff;
+            color: white;
+            border: none;
+            padding: 10px 20px;
+            border-radius: 4px;
+            cursor: pointer;
+            font-size: 14px;
+            margin-right: 10px;
+            margin-bottom: 10px;
+        }}
+        
+        .btn:hover {{
+            background: #0056b3;
+        }}
+        
+        .btn:disabled {{
+            background: #6c757d;
+            cursor: not-allowed;
+        }}
+        
+        .btn-secondary {{
+            background: #6c757d;
+        }}
+        
+        .btn-secondary:hover {{
+            background: #545b62;
+        }}
+        
+        .state-display {{
+            background: white;
+            border: 1px solid #e0e0e0;
+            border-radius: 8px;
+            padding: 15px;
+            margin-bottom: 20px;
+        }}
+        
+        .state-item {{
+            margin-bottom: 8px;
+        }}
+        
+        .state-label {{
+            font-weight: 500;
+            color: #666;
+        }}
+        
+        .state-value {{
+            color: #333;
+            font-family: monospace;
+        }}
+        
+        .logs-container {{
+            background: white;
+            border: 1px solid #e0e0e0;
+            border-radius: 8px;
+            padding: 15px;
+            max-height: 400px;
+            overflow-y: auto;
+        }}
+        
+        .log-entry {{
+            border-bottom: 1px solid #f0f0f0;
+            padding: 10px 0;
+        }}
+        
+        .log-entry:last-child {{
+            border-bottom: none;
+        }}
+        
+        .log-timestamp {{
+            font-size: 12px;
+            color: #666;
+            margin-bottom: 5px;
+        }}
+        
+        .log-action {{
+            background: #e3f2fd;
+            padding: 8px;
+            border-radius: 4px;
+            margin-bottom: 5px;
+            font-family: monospace;
+            font-size: 12px;
+        }}
+        
+        .log-observation {{
+            background: #f3e5f5;
+            padding: 8px;
+            border-radius: 4px;
+            font-family: monospace;
+            font-size: 12px;
+        }}
+        
+        .log-reward {{
+            font-weight: 600;
+            color: #28a745;
+        }}
+        
+        .log-done {{
+            font-weight: 600;
+            color: #dc3545;
+        }}
+        
+        .status-indicator {{
+            display: inline-block;
+            width: 8px;
+            height: 8px;
+            border-radius: 50%;
+            margin-right: 8px;
+        }}
+        
+        .status-connected {{
+            background: #28a745;
+        }}
+        
+        .status-disconnected {{
+            background: #dc3545;
+        }}
+        
+        .json-display {{
+            background: #f8f9fa;
+            border: 1px solid #e9ecef;
+            border-radius: 4px;
+            padding: 10px;
+            font-family: monospace;
+            font-size: 12px;
+            white-space: pre-wrap;
+            max-height: 200px;
+            overflow-y: auto;
+        }}
+        
+        /* Chat Interface Styles */
+        .chat-interface {{
+            background: white;
+            border: 1px solid #e0e0e0;
+            border-radius: 8px;
+            padding: 20px;
+            margin-bottom: 20px;
+        }}
+        
+        .chat-messages {{
+            background: #f8f9fa;
+            border: 1px solid #e0e0e0;
+            border-radius: 8px;
+            padding: 15px;
+            margin-bottom: 15px;
+            max-height: 400px;
+            overflow-y: auto;
+        }}
+        
+        .chat-message {{
+            margin-bottom: 15px;
+            padding: 10px;
+            border-radius: 8px;
+        }}
+        
+        .chat-message:last-child {{
+            margin-bottom: 0;
+        }}
+        
+        .chat-message.user {{
+            background: #e3f2fd;
+            margin-left: 20px;
+        }}
+        
+        .chat-message.assistant {{
+            background: #f3e5f5;
+            margin-right: 20px;
+        }}
+        
+        .chat-message.system {{
+            background: #e8f5e8;
+            font-style: italic;
+        }}
+        
+        .message-role {{
+            font-weight: 600;
+            font-size: 12px;
+            color: #666;
+            margin-bottom: 5px;
+        }}
+        
+        .message-content {{
+            font-size: 14px;
+            line-height: 1.4;
+        }}
+        
+        .chat-input-container {{
+            border-top: 1px solid #e0e0e0;
+            padding-top: 15px;
+        }}
+        
+        .role-selector {{
+            margin-bottom: 10px;
+        }}
+        
+        .role-selector label {{
+            font-weight: 500;
+            margin-right: 10px;
+        }}
+        
+        .role-selector select {{
+            padding: 5px 10px;
+            border: 1px solid #ddd;
+            border-radius: 4px;
+        }}
+        
+        .message-input {{
+            display: flex;
+            gap: 10px;
+            align-items: flex-end;
+        }}
+        
+        .message-input textarea {{
+            flex: 1;
+            padding: 10px;
+            border: 1px solid #ddd;
+            border-radius: 4px;
+            resize: vertical;
+            font-family: inherit;
+        }}
+        
+        .message-input textarea:focus {{
+            outline: none;
+            border-color: #007bff;
+            box-shadow: 0 0 0 2px rgba(0, 123, 255, 0.25);
+        }}
+        
+        /* Instructions Section Styles */
+        .instructions-section {{
+            background: white;
+            border: 1px solid #e0e0e0;
+            border-radius: 8px;
+            padding: 20px;
+            margin-bottom: 20px;
+        }}
+        
+        .instructions-header {{
+            display: flex;
+            justify-content: space-between;
+            align-items: center;
+            margin-bottom: 15px;
+        }}
+        
+        .instructions-title {{
+            font-size: 18px;
+            font-weight: 600;
+            color: #333;
+            margin: 0;
+        }}
+        
+        .instructions-toggle {{
+            background: #f8f9fa;
+            border: 1px solid #dee2e6;
+            border-radius: 4px;
+            padding: 5px 10px;
+            cursor: pointer;
+            font-size: 12px;
+            color: #6c757d;
+        }}
+        
+        .instructions-toggle:hover {{
+            background: #e9ecef;
+        }}
+        
+        .instructions-content {{
+            display: none;
+            max-height: 400px;
+            overflow-y: auto;
+            border-top: 1px solid #e0e0e0;
+            padding-top: 15px;
+        }}
+        
+        .instructions-content.expanded {{
+            display: block;
+        }}
+        
+        .instructions-content h1,
+        .instructions-content h2,
+        .instructions-content h3 {{
+            color: #333;
+            margin-top: 20px;
+            margin-bottom: 10px;
+        }}
+        
+        .instructions-content h1 {{
+            font-size: 24px;
+            border-bottom: 2px solid #007bff;
+            padding-bottom: 10px;
+        }}
+        
+        .instructions-content h2 {{
+            font-size: 20px;
+        }}
+        
+        .instructions-content h3 {{
+            font-size: 16px;
+        }}
+        
+        .instructions-content p {{
+            margin-bottom: 10px;
+            line-height: 1.6;
+        }}
+        
+        .instructions-content code {{
+            background: #f8f9fa;
+            padding: 2px 4px;
+            border-radius: 3px;
+            font-family: monospace;
+            font-size: 14px;
+        }}
+        
+        .instructions-content pre {{
+            background: #f8f9fa;
+            border: 1px solid #e9ecef;
+            border-radius: 4px;
+            padding: 15px;
+            overflow-x: auto;
+            margin: 10px 0;
+        }}
+        
+        .instructions-content pre code {{
+            background: none;
+            padding: 0;
+        }}
+        
+        .instructions-content ul,
+        .instructions-content ol {{
+            margin: 10px 0;
+            padding-left: 20px;
+        }}
+        
+        .instructions-content li {{
+            margin-bottom: 5px;
+        }}
+        
+        .instructions-content table {{
+            border-collapse: collapse;
+            width: 100%;
+            margin: 15px 0;
+        }}
+        
+        .instructions-content th,
+        .instructions-content td {{
+            border: 1px solid #dee2e6;
+            padding: 8px 12px;
+            text-align: left;
+        }}
+        
+        .instructions-content th {{
+            background: #f8f9fa;
+            font-weight: 600;
+        }}
+        
+        /* Enhanced Form Styles */
+        .help-text {{
+            display: block;
+            margin-top: 5px;
+            font-size: 12px;
+            color: #6c757d;
+            font-style: italic;
+        }}
+        
+        .form-group label {{
+            font-weight: 500;
+            color: #333;
+            margin-bottom: 5px;
+        }}
+        
+        .form-group select {{
+            width: 100%;
+            padding: 8px 12px;
+            border: 1px solid #ddd;
+            border-radius: 4px;
+            font-size: 14px;
+            background-color: white;
+        }}
+        
+        .form-group select:focus {{
+            outline: none;
+            border-color: #007bff;
+            box-shadow: 0 0 0 2px rgba(0, 123, 255, 0.25);
+        }}
+        
+        .form-group textarea {{
+            width: 100%;
+            padding: 8px 12px;
+            border: 1px solid #ddd;
+            border-radius: 4px;
+            font-size: 14px;
+            font-family: inherit;
+            resize: vertical;
+        }}
+        
+        .form-group textarea:focus {{
+            outline: none;
+            border-color: #007bff;
+            box-shadow: 0 0 0 2px rgba(0, 123, 255, 0.25);
+        }}
+        
+        .form-group input[type="number"] {{
+            width: 100%;
+            padding: 8px 12px;
+            border: 1px solid #ddd;
+            border-radius: 4px;
+            font-size: 14px;
+        }}
+        
+        .form-group input[type="number"]:focus {{
+            outline: none;
+            border-color: #007bff;
+            box-shadow: 0 0 0 2px rgba(0, 123, 255, 0.25);
+        }}
+        
+        .form-group input[type="text"]:focus {{
+            outline: none;
+            border-color: #007bff;
+            box-shadow: 0 0 0 2px rgba(0, 123, 255, 0.25);
+        }}
+        
+        .required-indicator {{
+            color: #dc3545;
+            font-weight: bold;
+        }}
+        
+        .form-group .field-description {{
+            font-size: 11px;
+            color: #666;
+            margin-top: 2px;
+            font-style: italic;
+        }}
+    </style>
+</head>
+<body>
+    <div class="container">
+        <!-- Left Pane: HumanAgent Interface -->
+        <div class="left-pane">
+            <div class="pane-header">
+                <span class="status-indicator status-disconnected" id="connection-status"></span>
+                HumanAgent Interface
+            </div>
+            <div class="pane-content">
+                <!-- Instructions Section -->
+                {_generate_instructions_section(metadata)}
+                
+                <!-- Action Form or Chat Interface -->
+                {_generate_action_interface(action_fields, is_chat_env)}
+                
+                <!-- Control Buttons -->
+                <div style="margin-bottom: 20px;">
+                    <button class="btn btn-secondary" id="reset-btn">Reset Environment</button>
+                    <button class="btn btn-secondary" id="state-btn">Get State</button>
+                </div>
+                
+                <!-- Current State Display -->
+                <div class="state-display">
+                    <h3>Current State</h3>
+                    <div id="current-state">
+                        <div class="state-item">
+                            <span class="state-label">Status:</span>
+                            <span class="state-value" id="env-status">Not initialized</span>
+                        </div>
+                        <div class="state-item">
+                            <span class="state-label">Episode ID:</span>
+                            <span class="state-value" id="episode-id">-</span>
+                        </div>
+                        <div class="state-item">
+                            <span class="state-label">Step Count:</span>
+                            <span class="state-value" id="step-count">0</span>
+                        </div>
+                    </div>
+                </div>
+            </div>
+        </div>
+        
+        <!-- Right Pane: State Observer -->
+        <div class="right-pane">
+            <div class="pane-header">
+                State Observer
+            </div>
+            <div class="pane-content">
+                <!-- Current Observation -->
+                <div class="state-display">
+                    <h3>Current Observation</h3>
+                    <div id="current-observation" class="json-display">
+                        No observation yet
+                    </div>
+                </div>
+                
+                <!-- Action Logs -->
+                <div class="logs-container">
+                    <h3>Action History</h3>
+                    <div id="action-logs">
+                        No actions taken yet
+                    </div>
+                </div>
+            </div>
+        </div>
+    </div>
+
+    <script>
+        class OpenEnvWebInterface {{
+            constructor() {{
+                this.ws = null;
+                this.isConnected = false;
+                this.init();
+            }}
+            
+            init() {{
+                this.connectWebSocket();
+                this.setupEventListeners();
+            }}
+            
+            connectWebSocket() {{
+                const protocol = window.location.protocol === 'https:' ? 'wss:' : 'ws:';
+                const wsUrl = `${{protocol}}//${{window.location.host}}/ws`;
+                
+                this.ws = new WebSocket(wsUrl);
+                
+                this.ws.onopen = () => {{
+                    this.isConnected = true;
+                    this.updateConnectionStatus(true);
+                    console.log('WebSocket connected');
+                }};
+                
+                this.ws.onmessage = (event) => {{
+                    const data = JSON.parse(event.data);
+                    if (data.type === 'state_update') {{
+                        this.updateUI(data.episode_state);
+                    }}
+                }};
+                
+                this.ws.onclose = () => {{
+                    this.isConnected = false;
+                    this.updateConnectionStatus(false);
+                    console.log('WebSocket disconnected');
+                    // Attempt to reconnect after 3 seconds
+                    setTimeout(() => this.connectWebSocket(), 3000);
+                }};
+                
+                this.ws.onerror = (error) => {{
+                    console.error('WebSocket error:', error);
+                }};
+            }}
+            
+            setupEventListeners() {{
+                // Instructions toggle
+                const instructionsToggle = document.getElementById('instructions-toggle');
+                const instructionsContent = document.getElementById('instructions-content');
+                if (instructionsToggle && instructionsContent) {{
+                    instructionsToggle.addEventListener('click', () => {{
+                        instructionsContent.classList.toggle('expanded');
+                        instructionsToggle.textContent = instructionsContent.classList.contains('expanded') 
+                            ? 'Hide Instructions' : 'Show Instructions';
+                    }});
+                }}
+                
+                // Check if this is a chat environment
+                const isChatEnv = document.getElementById('chat-messages') !== null;
+                
+                if (isChatEnv) {{
+                    // Chat environment event listeners
+                    document.getElementById('send-message-btn').addEventListener('click', () => {{
+                        this.sendMessage();
+                    }});
+                    
+                    // Send message on Enter (but allow Shift+Enter for new lines)
+                    document.getElementById('message-input').addEventListener('keydown', (e) => {{
+                        if (e.key === 'Enter' && !e.shiftKey) {{
+                            e.preventDefault();
+                            this.sendMessage();
+                        }}
+                    }});
+                }} else {{
+                    // Traditional action form submission
+                    const actionForm = document.getElementById('action-form');
+                    if (actionForm) {{
+                        actionForm.addEventListener('submit', (e) => {{
+                            e.preventDefault();
+                            this.submitAction();
+                        }});
+                    }}
+                }}
+                
+                // Reset button
+                document.getElementById('reset-btn').addEventListener('click', () => {{
+                    this.resetEnvironment();
+                }});
+                
+                // State button
+                document.getElementById('state-btn').addEventListener('click', () => {{
+                    this.getState();
+                }});
+            }}
+            
+            async sendMessage() {{
+                const messageInput = document.getElementById('message-input');
+                const roleSelect = document.getElementById('message-role');
+                const message = messageInput.value.trim();
+                const role = roleSelect.value;
+                
+                if (!message) {{
+                    return;
+                }}
+                
+                // Add message to chat display immediately
+                this.addMessageToChat(role, message);
+                
+                // Clear input
+                messageInput.value = '';
+                
+                try {{
+                    // Send message to server to convert to action and step
+                    const response = await fetch('/web/step', {{
+                        method: 'POST',
+                        headers: {{ 'Content-Type': 'application/json' }},
+                        body: JSON.stringify({{ 
+                            message: {{
+                                role: role,
+                                content: message
+                            }}
+                        }})
+                    }});
+                    
+                    if (!response.ok) {{
+                        throw new Error(`HTTP error! status: ${{response.status}}`);
+                    }}
+                    
+                    const result = await response.json();
+                    console.log('Message sent:', result);
+                }} catch (error) {{
+                    console.error('Error sending message:', error);
+                    alert('Error sending message: ' + error.message);
+                }}
+            }}
+            
+            addMessageToChat(role, content) {{
+                const chatMessages = document.getElementById('chat-messages');
+                const messageDiv = document.createElement('div');
+                messageDiv.className = `chat-message ${{role}}`;
+                
+                messageDiv.innerHTML = `
+                    <div class="message-role">${{role.charAt(0).toUpperCase() + role.slice(1)}}</div>
+                    <div class="message-content">${{content}}</div>
+                `;
+                
+                chatMessages.appendChild(messageDiv);
+                chatMessages.scrollTop = chatMessages.scrollHeight;
+            }}
+            
+            async submitAction() {{
+                const formData = new FormData(document.getElementById('action-form'));
+                const action = {{}};
+                
+                // Collect form data
+                for (const [key, value] of formData.entries()) {{
+                    if (value !== '') {{
+                        // Handle tensor fields (tokens) - convert comma-separated string to array
+                        if (key === 'tokens') {{
+                            try {{
+                                action[key] = value.split(',').map(x => parseInt(x.trim())).filter(x => !isNaN(x));
+                            }} catch (e) {{
+                                console.error('Error parsing tokens:', e);
+                                action[key] = [];
+                            }}
+                        }} else {{
+                            action[key] = value;
+                        }}
+                    }}
+                }}
+                
+                try {{
+                    const response = await fetch('/web/step', {{
+                        method: 'POST',
+                        headers: {{ 'Content-Type': 'application/json' }},
+                        body: JSON.stringify({{ action }})
+                    }});
+                    
+                    if (!response.ok) {{
+                        throw new Error(`HTTP error! status: ${{response.status}}`);
+                    }}
+                    
+                    const result = await response.json();
+                    console.log('Step result:', result);
+                }} catch (error) {{
+                    console.error('Error submitting action:', error);
+                    alert('Error submitting action: ' + error.message);
+                }}
+            }}
+            
+            async resetEnvironment() {{
+                try {{
+                    const response = await fetch('/web/reset', {{
+                        method: 'POST',
+                        headers: {{ 'Content-Type': 'application/json' }}
+                    }});
+                    
+                    if (!response.ok) {{
+                        throw new Error(`HTTP error! status: ${{response.status}}`);
+                    }}
+                    
+                    const result = await response.json();
+                    console.log('Reset result:', result);
+                }} catch (error) {{
+                    console.error('Error resetting environment:', error);
+                    alert('Error resetting environment: ' + error.message);
+                }}
+            }}
+            
+            async getState() {{
+                try {{
+                    const response = await fetch('/web/state');
+                    const state = await response.json();
+                    console.log('Current state:', state);
+                    alert('Current state: ' + JSON.stringify(state, null, 2));
+                }} catch (error) {{
+                    console.error('Error getting state:', error);
+                    alert('Error getting state: ' + error.message);
+                }}
+            }}
+            
+            updateConnectionStatus(connected) {{
+                const indicator = document.getElementById('connection-status');
+                if (connected) {{
+                    indicator.className = 'status-indicator status-connected';
+                }} else {{
+                    indicator.className = 'status-indicator status-disconnected';
+                }}
+            }}
+            
+            updateUI(episodeState) {{
+                // Check if this is a chat environment
+                const isChatEnv = document.getElementById('chat-messages') !== null;
+                
+                // Update current state
+                document.getElementById('env-status').textContent = 
+                    episodeState.is_reset ? 'Reset' : 'Running';
+                document.getElementById('episode-id').textContent = 
+                    episodeState.episode_id || '-';
+                document.getElementById('step-count').textContent = 
+                    episodeState.step_count.toString();
+                
+                if (isChatEnv) {{
+                    // Update chat interface
+                    this.updateChatInterface(episodeState);
+                }} else {{
+                    // Update traditional observation display
+                    const observationDiv = document.getElementById('current-observation');
+                    if (episodeState.current_observation) {{
+                        observationDiv.textContent = JSON.stringify(
+                            episodeState.current_observation, null, 2
+                        );
+                    }} else {{
+                        observationDiv.textContent = 'No observation yet';
+                    }}
+                }}
+                
+                // Update action logs
+                const logsDiv = document.getElementById('action-logs');
+                if (episodeState.action_logs.length === 0) {{
+                    logsDiv.innerHTML = 'No actions taken yet';
+                }} else {{
+                    logsDiv.innerHTML = episodeState.action_logs.map(log => `
+                        <div class="log-entry">
+                            <div class="log-timestamp">${{log.timestamp}} (Step ${{log.step_count}})</div>
+                            <div class="log-action">Action: ${{JSON.stringify(log.action, null, 2)}}</div>
+                            <div class="log-observation">Observation: ${{JSON.stringify(log.observation, null, 2)}}</div>
+                            <div>
+                                <span class="log-reward">Reward: ${{log.reward !== null ? log.reward : 'None'}}</span>
+                                ${{log.done ? '<span class="log-done">DONE</span>' : ''}}
+                            </div>
+                        </div>
+                    `).join('');
+                }}
+            }}
+            
+            updateChatInterface(episodeState) {{
+                const chatMessages = document.getElementById('chat-messages');
+                if (!chatMessages) return;
+                
+                // Clear existing messages (except system message)
+                const systemMessage = chatMessages.querySelector('.chat-message.system');
+                chatMessages.innerHTML = '';
+                if (systemMessage) {{
+                    chatMessages.appendChild(systemMessage);
+                }}
+                
+                // Add messages from current observation
+                if (episodeState.current_observation && episodeState.current_observation.messages) {{
+                    episodeState.current_observation.messages.forEach(msg => {{
+                        this.addMessageToChat(msg.role, msg.content);
+                    }});
+                }}
+            }}
+        }}
+        
+        // Initialize the web interface when the page loads
+        document.addEventListener('DOMContentLoaded', () => {{
+            new OpenEnvWebInterface();
+        }});
+    </script>
+</body>
+</html>
+    """.replace(
+        "{_generate_action_form_fields(action_fields)}",
+        _generate_action_form_fields(action_fields),
+    )
+
+
+def _generate_instructions_section(metadata: Optional[EnvironmentMetadata]) -> str:
+    """Generate the instructions section with environment documentation."""
+    if not metadata or not metadata.readme_content:
+        return ""
+
+    html_content = _markdown_to_html(metadata.readme_content)
+
+    return f"""
+                <!-- Instructions Section -->
+                <div class="instructions-section">
+                    <div class="instructions-header">
+                        <h3 class="instructions-title">{metadata.name}</h3>
+                        <button class="instructions-toggle" id="instructions-toggle">Show Instructions</button>
+                    </div>
+                    <div class="instructions-content" id="instructions-content">
+                        <div class="instructions-readme">
+                            {html_content}
+                        </div>
+                    </div>
+                </div>
+    """
+
+
+def _extract_action_fields(action_cls: Type[Action]) -> List[Dict[str, Any]]:
+    """Extract enhanced field metadata from Action class for form generation."""
+    # Use Pydantic's JSON schema generation for robust metadata extraction
+    try:
+        schema = action_cls.model_json_schema()
+    except AttributeError:
+        # Fallback for non-Pydantic v2 models or if something goes wrong
+        return []
+
+    properties = schema.get("properties", {})
+    required_fields = schema.get("required", [])
+
+    action_fields = []
+
+    for field_name, field_info in properties.items():
+        if field_name == "metadata":
+            continue
+
+        # JSON schema "type" can be a string or list/undefined
+        # Determine our internal input type
+        input_type = _determine_input_type_from_schema(field_info, field_name)
+
+        is_required = field_name in required_fields
+
+        action_fields.append(
+            {
+                "name": field_name,
+                "type": input_type,
+                "required": is_required,
+                "description": field_info.get("description", ""),
+                "default_value": field_info.get("default"),
+                "choices": field_info.get("enum"),
+                "min_value": field_info.get("minimum"),
+                "max_value": field_info.get("maximum"),
+                "min_length": field_info.get("minLength"),
+                "max_length": field_info.get("maxLength"),
+                "pattern": field_info.get("pattern"),
+                "placeholder": _generate_placeholder(field_name, field_info),
+                "help_text": _generate_help_text(field_name, field_info),
+            }
+        )
+
+    return action_fields
+
+
+def _determine_input_type_from_schema(field_info: Dict[str, Any], field_name: str) -> str:
+    """Determine the appropriate HTML input type from JSON schema info."""
+    schema_type = field_info.get("type")
+
+    # Check for specific tensor field convention
+    if "tokens" in field_name.lower():
+        return "tensor"
+
+    if "enum" in field_info:
+        return "select"
+
+    if schema_type == "boolean":
+        return "checkbox"
+
+    if schema_type == "integer" or schema_type == "number":
+        return "number"
+
+    if schema_type == "string":
+        # Check if it should be a textarea
+        if (
+            field_info.get("maxLength", 0) > 100
+            or "message" in field_name.lower()
+            or "code" in field_name.lower()
+        ):
+            return "textarea"
+        return "text"
+
+    # Default fallback
+    return "text"
+
+
+def _generate_placeholder(field_name: str, field_info: Dict[str, Any]) -> str:
+    """Generate placeholder text."""
+    if "message" in field_name.lower():
+        return f"Enter {field_name.replace('_', ' ')}..."
+    elif "code" in field_name.lower():
+        return "Enter Python code here..."
+    elif "tokens" in field_name.lower():
+        return "Enter comma-separated token IDs (e.g., 1,2,3,4,5)"
+    else:
+        return f"Enter {field_name.replace('_', ' ')}..."
+
+
+def _generate_help_text(field_name: str, field_info: Dict[str, Any]) -> str:
+    """Generate help text."""
+    description = field_info.get("description", "")
+    if description:
+        return description
+
+    if "action_id" in field_name.lower():
+        return "The action ID to execute in environment"
+    elif "game_name" in field_name.lower():
+        return "Name of game or environment"
+    elif "tokens" in field_name.lower():
+        return "Token IDs as a comma-separated list of integers"
+    elif "code" in field_name.lower():
+        return "Python code to execute in environment"
+    elif "message" in field_name.lower():
+        return "Text message to send"
+
+    return ""
+
+
+def _markdown_to_html(markdown: str) -> str:
+    """Convert basic markdown to HTML for README display."""
+    import html
+    import re
+
+    # Escape HTML first
+    html_content = html.escape(markdown)
+
+    # Convert headers
+    html_content = re.sub(r"^# (.*?)$", r"<h1>\1</h1>", html_content, flags=re.MULTILINE)
+    html_content = re.sub(r"^## (.*?)$", r"<h2>\1</h2>", html_content, flags=re.MULTILINE)
+    html_content = re.sub(r"^### (.*?)$", r"<h3>\1</h3>", html_content, flags=re.MULTILINE)
+
+    # Convert code blocks
+    html_content = re.sub(
+        r"```(.*?)\n(.*?)\n```",
+        r"<pre><code>\2</code></pre>",
+        html_content,
+        flags=re.DOTALL,
+    )
+    html_content = re.sub(r"`([^`]+)`", r"<code>\1</code>", html_content)
+
+    # Convert bold and italic
+    html_content = re.sub(r"\*\*(.*?)\*\*", r"<strong>\1</strong>", html_content)
+    html_content = re.sub(r"\*(.*?)\*", r"<em>\1</em>", html_content)
+
+    # Convert lists
+    html_content = re.sub(r"^- (.*?)$", r"<li>\1</li>", html_content, flags=re.MULTILINE)
+    html_content = re.sub(r"(<li>.*</li>)", r"<ul>\1</ul>", html_content, flags=re.DOTALL)
+
+    # Convert line breaks
+    html_content = html_content.replace("\n", "<br>")
+
+    return html_content
+
+
+def _generate_action_interface(action_fields: List[Dict[str, Any]], is_chat_env: bool) -> str:
+    """Generate either a chat interface or action form based on environment type."""
+    if is_chat_env:
+        return _generate_chat_interface()
+    else:
+        return _generate_action_form(action_fields)
+
+
+def _generate_chat_interface() -> str:
+    """Generate a chat-style interface for chat environments."""
+    return """
+                <!-- Chat Interface -->
+                <div class="chat-interface">
+                    <h3>Chat Interface</h3>
+                    <div class="chat-messages" id="chat-messages">
+                        <div class="chat-message system">
+                            <div class="message-role">System</div>
+                            <div class="message-content">Chat environment ready. Send a message to start the conversation.</div>
+                        </div>
+                    </div>
+                    <div class="chat-input-container">
+                        <div class="role-selector">
+                            <label for="message-role">Role:</label>
+                            <select id="message-role">
+                                <option value="user">User</option>
+                                <option value="assistant">Assistant</option>
+                            </select>
+                        </div>
+                        <div class="message-input">
+                            <textarea id="message-input" placeholder="Type your message here..." rows="3"></textarea>
+                            <button class="btn" id="send-message-btn">Send Message</button>
+                        </div>
+                    </div>
+                </div>
+    """
+
+
+def _generate_action_form(action_fields: List[Dict[str, Any]]) -> str:
+    """Generate a traditional action form for non-chat environments."""
+    return f"""
+                <!-- Action Form -->
+                <div class="action-form">
+                    <h3>Take Action</h3>
+                    <form id="action-form">
+                        {_generate_action_form_fields(action_fields)}
+                        <button type="submit" class="btn" id="step-btn">Step</button>
+                    </form>
+                </div>
+    """
+
+
+def _generate_action_form_fields(action_fields: List[Dict[str, Any]]) -> str:
+    """Generate HTML form fields for action input with enhanced metadata."""
+    if not action_fields:
+        return "<p>No action fields available</p>"
+
+    fields_html = []
+    for field in action_fields:
+        field_html = _generate_single_field(field)
+        fields_html.append(field_html)
+
+    return "\n".join(fields_html)
+
+
+def _generate_single_field(field: Dict[str, Any]) -> str:
+    """Generate HTML for a single form field with enhanced metadata."""
+    field_name = field["name"]
+    field_type = field["type"]
+    required = field["required"]
+    placeholder = field.get("placeholder", "")
+    help_text = field.get("help_text", "")
+    choices = field.get("choices", [])
+    min_value = field.get("min_value")
+    max_value = field.get("max_value")
+    default_value = field.get("default_value")
+    min_length = field.get("min_length")
+    max_length = field.get("max_length")
+    pattern = field.get("pattern")
+
+    # Build label with required indicator
+    label_text = field_name.replace("_", " ").title()
+    if required:
+        label_text += ' <span style="color: red;">*</span>'
+
+    # Build input attributes
+    input_attrs = []
+    if required:
+        input_attrs.append("required")
+    if placeholder:
+        input_attrs.append(f'placeholder="{placeholder}"')
+    if min_value is not None:
+        input_attrs.append(f'min="{min_value}"')
+    if max_value is not None:
+        input_attrs.append(f'max="{max_value}"')
+    if min_length is not None:
+        input_attrs.append(f'minlength="{min_length}"')
+    if max_length is not None:
+        input_attrs.append(f'maxlength="{max_length}"')
+    if pattern is not None:
+        input_attrs.append(f'pattern="{pattern}"')
+    if default_value is not None:
+        input_attrs.append(f'value="{default_value}"')
+
+    attrs_str = " ".join(input_attrs)
+
+    if field_type == "checkbox":
+        checked = "checked" if default_value is True else ""
+        return f'''
+            <div class="form-group">
+                <label>
+                    <input type="checkbox" name="{field_name}" value="true" {checked}>
+                    {label_text}
+                </label>
+                {f'<small class="help-text">{help_text}</small>' if help_text else ""}
+            </div>
+        '''
+
+    elif field_type == "select":
+        options_html = []
+        if not required:
+            options_html.append(f'<option value="">-- Select {label_text} --</option>')
+
+        for choice in choices:
+            selected = "selected" if str(choice) == str(default_value) else ""
+            options_html.append(f'<option value="{choice}" {selected}>{choice}</option>')
+
+        return f'''
+            <div class="form-group">
+                <label for="{field_name}">{label_text}:</label>
+                <select name="{field_name}" id="{field_name}" {attrs_str}>
+                    {"".join(options_html)}
+                </select>
+                {f'<small class="help-text">{help_text}</small>' if help_text else ""}
+            </div>
+        '''
+
+    elif field_type == "tensor":
+        return f'''
+            <div class="form-group">
+                <label for="{field_name}">{label_text} (comma-separated integers):</label>
+                <input type="text" name="{field_name}" id="{field_name}" {attrs_str}>
+                <small class="help-text">{help_text or "Enter token IDs as comma-separated integers (e.g., 1,2,3,4,5)"}</small>
+            </div>
+        '''
+
+    elif field_type == "textarea":
+        return f'''
+            <div class="form-group">
+                <label for="{field_name}">{label_text}:</label>
+                <textarea name="{field_name}" id="{field_name}" rows="3" {attrs_str}>{default_value if default_value is not None else ""}</textarea>
+                {f'<small class="help-text">{help_text}</small>' if help_text else ""}
+            </div>
+        '''
+
+    else:
+        return f'''
+            <div class="form-group">
+                <label for="{field_name}">{label_text}:</label>
+                <input type="{field_type}" name="{field_name}" id="{field_name}" {attrs_str}>
+                {f'<small class="help-text">{help_text}</small>' if help_text else ""}
+            </div>
+        '''