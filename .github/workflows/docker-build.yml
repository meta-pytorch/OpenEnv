--- conflicted
+++ resolved
@@ -80,13 +80,10 @@
           - name: git-env
             dockerfile: envs/git_env/server/Dockerfile
           - name: my-env  # Add your environment here
-<<<<<<< HEAD
             dockerfile: src/envs/connect4_env/server/Dockerfile
           - name: minesweeper-env
             dockerfile: src/envs/minesweeper_env/server/Dockerfile
-=======
             dockerfile: envs/connect4_env/server/Dockerfile
->>>>>>> 8d665c8d
           - name: textarena-env
             dockerfile: envs/textarena_env/server/Dockerfile
           - name: browsergym-env
