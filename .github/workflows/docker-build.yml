--- conflicted
+++ resolved
@@ -79,14 +79,11 @@
             dockerfile: src/envs/atari_env/server/Dockerfile
           - name: git-env
             dockerfile: src/envs/git_env/server/Dockerfile
-<<<<<<< HEAD
           - name: maze-env
             dockerfile: src/envs/maze_env/server/Dockerfile
-=======
           - name: textarena-env
             dockerfile: src/envs/textarena_env/server/Dockerfile
 
->>>>>>> dd10e47e
     steps:
       - name: Checkout code
         uses: actions/checkout@v4
