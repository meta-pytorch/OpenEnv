# 🌲 Wildfire Environment

Autonomous wildfire-control simulation for reinforcement-learning agents, built on the [OpenEnv](https://github.com/openenv) framework.  
Agents must contain spreading fires using **water**, **firebreaks**, and **timing strategies** under changing **wind** and **humidity** conditions.

[![Docker](https://img.shields.io/badge/docker-ready-blue)](https://hub.docker.com/)
[![Python](https://img.shields.io/badge/python-3.10+-green)](https://www.python.org/)
[![FastAPI](https://img.shields.io/badge/backend-fastapi-teal)](https://fastapi.tiangolo.com/)
[![License](https://img.shields.io/badge/license-MIT-lightgrey)](LICENSE)

---
## 🔥 Why Wildfire Simulation?

Wildland fires are intensifying globally due to climate change — increasing the urgency for **AI-assisted decision-making**.  
This environment explores how intelligent systems can **control** fire spread in real time, under limited resources.

### Research Motivation
✅ Based on real wildfire science inspired by:
- **Rothermel Surface Fire Spread Model** (USDA Forest Service)
- **MITRE Fireline’s SimFire** — physics-informed RL fire simulator
- **SimHarness** — RL evaluation for disaster response

### Application Goals
| Research Theme | Role in This Environment |
|---|---|
| Resource-Constrained Planning | Finite water + firebreak budgets |
| Fire Spread + Containment Strategy | Directional wind & moisture effects |
| Disaster Response RL | Safety-focused reward design |
| LLM Agents for Control Tasks | Text-based action decision making |

This makes WildfireEnv a **fast, controllable**, and **open benchmark** for applied RL and LLM reasoning.

---

## 🔥 Environment Overview

This environment models **forest-fire dynamics** influenced by:
- **Wind direction** (8 directions + calm)
- **Humidity** (suppresses ignition 🍵)
- **Fuel state and burn progression**
- **Limited resources** (water + barriers)
- **Time pressure** (steps = cost)

🎯 **Goal** → Minimize new fire spread + total burned land

---
## 🔥 Environment Overview

This environment models **forest-fire dynamics** influenced by:
- **Wind direction** (8 directions + calm)
- **Humidity** (suppresses ignition)
- **Fuel type and spread rate**
- **Limited resources** (water units, break materials)
- **Time pressure** (each step costs reward)

The goal is to **minimize fire spread** and **total burned area** while using resources efficiently.

---

## 🧱 Grid Encoding

| Code | Meaning        | Color (Visualization) |
|------|----------------|-----------------------|
| 0    | Ash (burned)   | Black ⚫              |
| 1    | Fuel           | Green 🟩              |
| 2    | Burning        | Red 🔥                |
| 3    | Firebreak      | Brown 🟫              |
| 4    | Water/Damp     | Blue 🔵               |

---

## ⚙️ Architecture

```
┌────────────────────────────────────────────┐
│ RL Agent / LLM Trainer (Client)            │
│   wildfire_env.step(WildfireAction(...))   │
└──────────────────┬─────────────────────────┘
                   │ HTTP
┌──────────────────▼─────────────────────────┐
│ FastAPI Server (Docker)                    │
│   WildfireEnvironment                      │
│     ├─ Handles wind, humidity, spread      │
│     ├─ Applies agent actions               │
│     ├─ Updates grid + reward shaping       │
│     └─ Returns WildfireObservation         │
└────────────────────────────────────────────┘
```

---

## 🚀 Installation & Usage

### Option 1: Local Development (no Docker)

**Requirements:**
- Python 3.10 +
- FastAPI + Uvicorn
- NumPy + Matplotlib (for visualization)

```bash
pip install fastapi uvicorn numpy matplotlib requests
```

Run server locally:
```bash
python -m envs.wildfire_env.server.app
```

Client usage:
```python
from envs.wildfire_env import WildfireEnv, WildfireAction

env = WildfireEnv(base_url="http://localhost:8000")

result = env.reset()
print(f"🔥 Fires: {result.observation.burning_count}, 💧 Water left: {result.observation.remaining_water}")

for _ in range(5):
    result = env.step(WildfireAction(action="water", x=10, y=10))
    print(f"Reward: {result.reward}, Burning left: {result.observation.burning_count}")

env.close()
```

---

### Option 2: Docker (Recommended)

Build the image:
```bash
cd OpenEnv
docker build   -f src/envs/wildfire_env/server/Dockerfile   -t wildfire-env:latest .
```

Run the container:
```bash
docker run -p 8000:8000 wildfire-env:latest
```

Connect via client:
```python
from envs.wildfire_env import WildfireEnv, WildfireAction
env = WildfireEnv.from_docker_image("wildfire-env:latest")
result = env.reset()
print(f"Active fires: {result.observation.burning_count}")
result = env.step(WildfireAction(action="break", x=8, y=12))
print(f"Reward: {result.reward}")
env.close()
```

---

## 🌦️ Configuration

| Variable | Description | Default |
|-----------|--------------|----------|
| `WILDFIRE_WIDTH` | Grid width | 32 |
| `WILDFIRE_HEIGHT` | Grid height | 32 |
| `WILDFIRE_HUMIDITY` | Initial humidity [0–1] | 0.25 |
| `WILDFIRE_WIND` | Wind direction (`N`, `NE`, `E`, `SE`, `S`, `SW`, `W`, `NW`, `CALM`) | Random |
| `WILDFIRE_SEED` | RNG seed | 3407 |
| `WILDFIRE_MAX_STEPS` | Max steps per episode | 128 |
| `WILDFIRE_WATER_CAPACITY` | Water units available | 8 |
| `WILDFIRE_BREAK_CAPACITY` | Firebreak materials | 50 |

---

## 🧠 API Reference

### `WildfireAction`
```python
@dataclass
class WildfireAction(Action):
    action: str              # "water" | "break" | "wait"
    x: Optional[int] = None  # Target X
    y: Optional[int] = None  # Target Y
```

### `WildfireObservation`
```python
@dataclass
class WildfireObservation(Observation):
    grid: List[int]
    width: int
    height: int
    step: int
    wind_dir: str
    humidity: float
    burning_count: int
    burned_count: int
    remaining_water: int
    remaining_breaks: int
    reward_hint: float
```

### `WildfireState`
```python
@dataclass
class WildfireState(State):
    episode_id: str
    step_count: int
    total_burned: int
    total_extinguished: int
    remaining_water: int
    remaining_breaks: int
    wind_dir: str
    humidity: float
```

---
<<<<<<< HEAD
## Sample rendering to see wildfree simulation
=======
## Sample rendering to see wildfire simulation

**Note:** This example requires Jupyter notebook or IPython environment for the `clear_output` and `display` functions. For standalone Python scripts, see `examples/wildfire.py`.

>>>>>>> 383a5e68
```python
import matplotlib.pyplot as plt
import numpy as np
import time

from IPython.display import clear_output, display
import matplotlib.colors as mcolors
from envs.wildfire_env import WildfireEnv, WildfireAction

client = WildfireEnv("http://localhost:8000")


cmap = mcolors.ListedColormap([
    "black",         # 0 = ash
    "green",         # 1 = fuel
    "red",           # 2 = burning
    "saddlebrown",   # 3 = firebreak
    "blue"           # 4 = water
])

norm = mcolors.BoundaryNorm([0, 1, 2, 3, 4, 5], cmap.N)


plt.ion() 
fig, ax = plt.subplots(figsize=(5, 5))
plt.axis("off")


res = client.reset()
obs = res.observation
grid = np.array(obs.grid).reshape(obs.height, obs.width)


im = ax.imshow(grid, cmap=cmap, norm=norm)


title_text = ax.set_title(
    f"Step {obs.step} | Burning={obs.burning_count} | Burned={obs.burned_count}\n"
    f"Wind={obs.wind_dir} | Humidity={obs.humidity:.2f}",
    color="black", 
    fontsize=10
)



print("Starting smooth animation...")
for _ in range(100): 
    clear_output(wait=True) 

    new_grid = np.array(obs.grid).reshape(obs.height, obs.width)

    im.set_data(new_grid)

    title_text.set_text(
        f"Step {obs.step} | Burning={obs.burning_count} | Burned={obs.burned_count}\n"
        f"Wind={obs.wind_dir} | Humidity={obs.humidity:.2f}"
    )

    
    display(fig) 
    
  
    time.sleep(0.3) 

   
    res = client.step(WildfireAction(action="wait"))
    obs = res.observation

    if obs.burning_count == 0:
        print(f"🔥 Fire has fully burned out after {obs.step} steps.")
        break

plt.ioff() # Turn off interactive mode
plt.close(fig) # Close the figure at the end
print("Animation complete.")
<<<<<<< HEAD
```

=======

```
>>>>>>> 383a5e68

===


## 🧪 Example Training Loop (GRPO/LLM)

```python
from envs.wildfire_env import WildfireEnv, WildfireAction
import random

env = WildfireEnv.from_docker_image("wildfire-env:latest")

for episode in range(3):
    result = env.reset()
    total_reward = 0

    while not result.done:
        a = random.choice(["water", "break", "wait"])
        x, y = random.randint(0, 15), random.randint(0, 15)
        result = env.step(WildfireAction(action=a, x=x, y=y))
        total_reward += result.reward or 0

    print(f"Episode {episode}: total_reward={total_reward:.2f}")

env.close()
```

---

## 🧰 DockerHub & GitHub Build

Build and push:

```bash
docker build -t openenv-base:latest -f src/core/containers/images/Dockerfile .
docker build -t ghcr.io/<your_username>/openenv-wildfire:latest -f src/envs/wildfire_env/server/Dockerfile .
docker push ghcr.io/<your_username>/openenv-wildfire:latest
```

GitHub Action matrix entry:
```yaml
strategy:
  matrix:
    image:
      - name: wildfire-env
        dockerfile: src/envs/wildfire_env/server/Dockerfile
```

---

## 🧭 References

- [OpenEnv Framework](https://github.com/openenv)
- [FastAPI Documentation](https://fastapi.tiangolo.com/)
- [Reinforcement Learning Introduction](https://spinningup.openai.com/en/latest/)
- [Fire Spread Simulation Models (USFS Research)](https://www.fs.fed.us/rm/pubs/rmrs_gtr371.html)

---
## 🔖 Citations

```bibtex
@techreport{rothermel2022surface,
  title     = {The Rothermel Surface Fire Spread Model and Associated Developments},
  author    = {Andrews, Patricia L. and Rothermel, Richard C.},
  year      = {2022},
  institution = {USDA Forest Service},
  number    = {RMRS-GTR-371},
  url       = {https://www.fs.usda.gov/rm/pubs_series/rmrs/gtr/rmrs_gtr371.pdf}
}

@article{tapley2023reinforcement,
  title   = {Reinforcement Learning for Wildfire Mitigation in Simulated Disaster Environments},
  author  = {Tapley, A. and Dotter, M. and Doyle, M. and others},
  journal = {arXiv preprint arXiv:2311.15925},
  year    = {2023},
  url     = {https://arxiv.org/abs/2311.15925}
}

@misc{mitrefireline2023simfire,
  author = {{MITRE Fireline Project}},
  title  = {SimFire: Wildfire Simulator for Decision-Support and AI Research},
  year   = {2023},
  howpublished = {\url{https://github.com/mitrefireline/simfire}}
}

@misc{wildfire-openenv-2025,
  title  = {Wildfire Environment for OpenEnv: Containment-Focused RL Simulation},
  author = {Harikrishnan, Ram Sankar},
  year   = {2025},
  url    = {https://github.com/<your_username>/openenv-wildfire}
}
```<|MERGE_RESOLUTION|>--- conflicted
+++ resolved
@@ -32,18 +32,6 @@
 
 ---
 
-## 🔥 Environment Overview
-
-This environment models **forest-fire dynamics** influenced by:
-- **Wind direction** (8 directions + calm)
-- **Humidity** (suppresses ignition 🍵)
-- **Fuel state and burn progression**
-- **Limited resources** (water + barriers)
-- **Time pressure** (steps = cost)
-
-🎯 **Goal** → Minimize new fire spread + total burned land
-
----
 ## 🔥 Environment Overview
 
 This environment models **forest-fire dynamics** influenced by:
@@ -209,14 +197,10 @@
 ```
 
 ---
-<<<<<<< HEAD
-## Sample rendering to see wildfree simulation
-=======
 ## Sample rendering to see wildfire simulation
 
 **Note:** This example requires Jupyter notebook or IPython environment for the `clear_output` and `display` functions. For standalone Python scripts, see `examples/wildfire.py`.
 
->>>>>>> 383a5e68
 ```python
 import matplotlib.pyplot as plt
 import numpy as np
@@ -292,13 +276,8 @@
 plt.ioff() # Turn off interactive mode
 plt.close(fig) # Close the figure at the end
 print("Animation complete.")
-<<<<<<< HEAD
-```
-
-=======
-
-```
->>>>>>> 383a5e68
+
+```
 
 ===
 
