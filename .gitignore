# Byte-compiled / optimized / DLL files
__pycache__/
*.py[cod]
*$py.class

# C extensions
*.so

# Distribution / packaging
.Python
build/
develop-eggs/
dist/
downloads/
eggs/
.eggs/
lib/
lib64/
parts/
sdist/
var/
wheels/
pip-wheel-metadata/
share/python-wheels/
*.egg-info/
.installed.cfg
*.egg
MANIFEST

# PyInstaller
*.manifest
*.spec

# Installer logs
pip-log.txt
pip-delete-this-directory.txt

# Unit test / coverage reports
htmlcov/
.tox/
.nox/
.coverage
.coverage.*
.cache
nosetests.xml
coverage.xml
*.cover
*.py,cover
.hypothesis/
.pytest_cache/

# Virtual environments
.env
.venv
venv/
ENV/
env.bak/
venv.bak/

# mypy
.mypy_cache/
.dmypy.json
dmypy.json

# Pyre type checker
.pyre/

# pytype static type analyzer
.pytype/

# Cython debug symbols
cython_debug/

# PyCharm
#  JetBrains specific template is maintained in a separate JetBrains.gitignore that can
#  be added to the global gitignore or merged into this project gitignore.  For a PyCharm
#  project, it is recommended to ignore the whole idea folder.
.idea/

# VS Code
.vscode/

# macOS
.DS_Store

# Windows
Thumbs.db
ehthumbs.db
Desktop.ini

# Docker
/.dockerignore

# Exclude anything containing "claude" (case-insensitive)
*claude*
*Claude*
*CLAUDE*

<<<<<<< HEAD
# Local test scripts
test_wildfire_docker.sh
=======
# OpenEnv-specific
# Environment outputs (logs, evaluations, etc.)
**/outputs/
outputs/

# Generated requirements files from pyproject.toml
**/server/requirements.txt.generated

# UV root lock file (env lock files should be committed)
/uv.lock
.uv/

*.backup*/
>>>>>>> d7bfc5c0
<|MERGE_RESOLUTION|>--- conflicted
+++ resolved
@@ -96,10 +96,9 @@
 *Claude*
 *CLAUDE*
 
-<<<<<<< HEAD
 # Local test scripts
 test_wildfire_docker.sh
-=======
+
 # OpenEnv-specific
 # Environment outputs (logs, evaluations, etc.)
 **/outputs/
@@ -112,5 +111,4 @@
 /uv.lock
 .uv/
 
-*.backup*/
->>>>>>> d7bfc5c0
+*.backup*/