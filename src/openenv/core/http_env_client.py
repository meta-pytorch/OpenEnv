--- conflicted
+++ resolved
@@ -1,4 +1,3 @@
-<<<<<<< HEAD
 """
 core/runner_env.py
 Minimal HTTP-based environment client.
@@ -62,14 +61,16 @@
         2. Waits for the server to be ready
         3. Creates and returns a client instance connected to the container
 
-        Note: The container lifecycle management is left to the user or higher-level
-        orchestration. The container will keep running until manually stopped.
+        Note: The container lifecycle management is left to the user or
+        higher-level orchestration. The container will keep running until
+        manually stopped.
 
         Args:
             image: Docker image name to run (e.g., "echo-env:latest")
-            provider: Container provider to use (defaults to LocalDockerProvider)
-            **kwargs: Additional arguments to pass to provider.start_container()
-                     (e.g., env_vars, port)
+            provider: Container provider to use (defaults to
+                LocalDockerProvider)
+            **kwargs: Additional arguments to pass to
+                provider.start_container() (e.g., env_vars, port)
 
         Returns:
             An instance of the client class connected to the running container
@@ -130,11 +131,12 @@
             provider: Optional provider instance to reuse. Must be a
                 :class:`ContainerProvider` when ``use_docker=True`` and a
                 :class:`RuntimeProvider`` otherwise.
-            provider_kwargs: Additional keyword arguments forwarded to either the
-                container provider's ``start_container`` (docker) or to the
-                ``UVProvider`` constructor/start (uv). When ``use_docker=False``,
-                the ``project_path`` argument can be used to override the default
-                git URL (``git+https://huggingface.co/spaces/{repo_id}``).
+            provider_kwargs: Additional keyword arguments forwarded to
+                either the container provider's ``start_container`` (docker)
+                or to the ``UVProvider`` constructor/start (uv). When
+                ``use_docker=False``, the ``project_path`` argument can be
+                used to override the default git URL
+                (``git+https://huggingface.co/spaces/{repo_id}``).
         """
 
         start_args = {}
@@ -168,7 +170,7 @@
 
     @abstractmethod
     def _step_payload(self, action: ActT) -> dict:
-        """Convert an Action object to the JSON body expected by the env server."""
+        """Convert an Action object to the JSON body expected by env server."""
         raise NotImplementedError
 
     @abstractmethod
@@ -178,233 +180,24 @@
 
     @abstractmethod
     def _parse_state(self, payload: dict) -> Any:
-        """Convert a JSON response from the state endpoint to a State object."""
-        raise NotImplementedError
-
-    # ---------- Environment Server Interface Methods ----------
-    def reset(self) -> StepResult[ObsT]:
-        body: Dict[str, Any] = {}
-        # TODO: later:
-        # body["seed"] = seed
-        # body["episode_id"] = episode_id
-        r = self._http.post(
-            f"{self._base}/reset",
-            json=body,
-            headers=self._headers,
-            timeout=self._timeout,
-        )
-        r.raise_for_status()
-        return self._parse_result(r.json())
-
-    def step(self, action: ActT) -> StepResult[ObsT]:
-        body: Dict[str, Any] = {
-            "action": self._step_payload(action),
-            "timeout_s": int(self._timeout),
-        }
-        # TODO: later:
-        # body["request_id"] = str(uuid.uuid4())
-        # body["episode_id"] = current_episode_id
-        r = self._http.post(
-            f"{self._base}/step",
-            json=body,
-            headers=self._headers,
-            timeout=self._timeout,
-        )
-        r.raise_for_status()
-        return self._parse_result(r.json())
-
-    def state(self) -> Any:
-        """
-        Get the current environment state from the server.
-
-        Returns:
-            State object with environment state information (e.g., episode_id, step_count)
-
-        Example:
-            >>> client = EchoEnv.from_docker_image("echo-env:latest")
-            >>> result = client.reset()
-            >>> state = client.state()
-            >>> print(state.episode_id)
-            >>> print(state.step_count)
-        """
-        r = self._http.get(
-            f"{self._base}/state",
-            headers=self._headers,
-            timeout=self._timeout,
-        )
-        r.raise_for_status()
-        return self._parse_state(r.json())
-
-    def close(self) -> None:
-        """
-        Close the environment and clean up resources.
-
-        If this client was created via from_docker_image(), this will stop
-        and remove the associated container.
-        """
-        if self._provider is not None:
-            self._provider.stop_container()
-=======
-"""
-core/runner_env.py
-Minimal HTTP-based environment client.
-- Talks to a single env worker exposing: POST /reset, POST /step
-
-Future hooks (commented below) for:
-- episode_id, seed on reset
-- request_id on step
-- custom headers (auth/trace)
-"""
-
-from __future__ import annotations
-
-from abc import ABC, abstractmethod
-from typing import Any, Dict, Generic, Optional, Type, TYPE_CHECKING, TypeVar
-
-import requests
-
-from .client_types import StepResult
-from .containers.runtime import LocalDockerProvider
-
-if TYPE_CHECKING:
-    from .containers.runtime import ContainerProvider
-
-ActT = TypeVar("ActT")
-ObsT = TypeVar("ObsT")
-EnvClientT = TypeVar("EnvClientT", bound="HTTPEnvClient")
-
-
-class HTTPEnvClient(ABC, Generic[ActT, ObsT]):
-    def __init__(
-        self,
-        base_url: str,
-        request_timeout_s: float = 15.0,
-        default_headers: Optional[Dict[str, str]] = None,
-        provider: Optional["ContainerProvider"] = None,
-    ):
-        self._base = base_url.rstrip("/")
-        self._timeout = float(request_timeout_s)
-        self._http = requests.Session()
-        self._headers = default_headers or {}
-        self._provider = provider
-
-    @classmethod
-    def from_docker_image(
-        cls: Type[EnvClientT],
-        image: str,
-        provider: Optional["ContainerProvider"] = None,
-        **kwargs: Any,
-    ) -> EnvClientT:
-        """
-        Create an environment client by spinning up a Docker container locally.
-
-        This is a development utility that:
-        1. Starts a Docker container from the specified image
-        2. Waits for the server to be ready
-        3. Creates and returns a client instance connected to the container
-
-        Note: The container lifecycle management is left to the user or higher-level
-        orchestration. The container will keep running until manually stopped.
-
-        Args:
-            image: Docker image name to run (e.g., "echo-env:latest")
-            provider: Container provider to use (defaults to LocalDockerProvider)
-            **kwargs: Additional arguments to pass to provider.start_container()
-                     (e.g., env_vars, port)
-
-        Returns:
-            An instance of the client class connected to the running container
-
-        Example:
-            >>> from envs.coding_env.client import CodingEnv
-            >>> from envs.coding_env.models import CodeAction
-            >>>
-            >>> # Create environment from image
-            >>> env = CodingEnv.from_docker_image("coding-env:latest")
-            >>>
-            >>> # Create environment with custom env vars
-            >>> env = CodingEnv.from_docker_image(
-            ...     "coding-env:latest",
-            ...     env_vars={"MY_VAR": "value"}
-            ... )
-            >>>
-            >>> # Use the environment
-            >>> result = env.reset()
-            >>> print(result.observation)
-            >>>
-            >>> step_result = env.step(CodeAction(code="print('hello')"))
-            >>> print(step_result.observation.stdout)
-            >>>
-            >>> # Cleanup (optional)
-            >>> env.close()
-        """
-
-        # Use default provider if none provided
-        if provider is None:
-            provider = LocalDockerProvider()
-
-        # 1. Start container with optional kwargs (e.g., env_vars, port)
-        base_url = provider.start_container(image, **kwargs)
-
-        # 2. Wait for server to be ready
-        provider.wait_for_ready(base_url)
-
-        # 3. Create and return client instance with provider reference
-        return cls(base_url=base_url, provider=provider)
-
-    @classmethod
-    def from_hub(
-        cls: Type[EnvClientT],
-        repo_id: str,
-        provider: Optional["ContainerProvider"] = None,
-        **kwargs: Any,
-    ) -> EnvClientT:
-        """
-        Create an environment client by pulling from a Hugging Face model hub.
-        """
-
-        if provider is None:
-            provider = LocalDockerProvider()
-
-        if "tag" in kwargs:
-            tag = kwargs["tag"]
-        else:
-            tag = "latest"
-
-        base_url = f"registry.hf.space/{repo_id.replace('/', '-')}:{tag}"
-
-        return cls.from_docker_image(image=base_url, provider=provider)
-
-    @abstractmethod
-    def _step_payload(self, action: ActT) -> dict:
-        """Convert an Action object to the JSON body expected by the env server."""
-        raise NotImplementedError
-
-    @abstractmethod
-    def _parse_result(self, payload: dict) -> StepResult[ObsT]:
-        """Convert a JSON response from the env server to StepResult[ObsT]."""
-        raise NotImplementedError
-
-    @abstractmethod
-    def _parse_state(self, payload: dict) -> Any:
-        """Convert a JSON response from the state endpoint to a State object."""
+        """Convert a JSON response from state endpoint to a State object."""
         raise NotImplementedError
 
     # ---------- Environment Server Interface Methods ----------
     def reset(self, **kwargs: Any) -> StepResult[ObsT]:
         """
         Reset the environment with optional parameters.
-        
-        Args:
-            **kwargs: Optional parameters passed to the environment's reset method.
-                     Common parameters include:
-                     - seed: Random seed for reproducibility
-                     - episode_id: Custom episode identifier
-                     - Any environment-specific reset parameters
-        
+
+        Args:
+            **kwargs: Optional parameters passed to the environment's reset
+                method. Common parameters include:
+                - seed: Random seed for reproducibility
+                - episode_id: Custom episode identifier
+                - Any environment-specific reset parameters
+
         Returns:
             StepResult containing initial observation
-        
+
         Example:
             >>> env.reset(seed=42, episode_id="ep-001")
         """
@@ -421,25 +214,27 @@
     def step(self, action: ActT, **kwargs: Any) -> StepResult[ObsT]:
         """
         Execute an action in the environment with optional parameters.
-        
+
         Args:
             action: The action to execute
-            **kwargs: Optional parameters passed to the environment's step method.
-                     Common parameters include:
-                     - timeout_s: Execution timeout in seconds
-                     - request_id: Request identifier for tracking
-                     - render: Whether to render the environment
-                     - Any environment-specific step parameters
-        
+            **kwargs: Optional parameters passed to the environment's step
+                method. Common parameters include:
+                - timeout_s: Execution timeout in seconds
+                - request_id: Request identifier for tracking
+                - render: Whether to render the environment
+                - Any environment-specific step parameters
+
         Returns:
             StepResult containing observation, reward, and done status
-        
-        Example:
-            >>> env.step(action, timeout_s=30.0, request_id="req-123", render=True)
+
+        Example:
+            >>> env.step(
+            ...     action, timeout_s=30.0, request_id="req-123", render=True
+            ... )
         """
         body: Dict[str, Any] = {
             "action": self._step_payload(action),
-            **kwargs  # Forward all additional parameters
+            **kwargs,  # Forward all additional parameters
         }
         r = self._http.post(
             f"{self._base}/step",
@@ -455,7 +250,8 @@
         Get the current environment state from the server.
 
         Returns:
-            State object with environment state information (e.g., episode_id, step_count)
+            State object with environment state information
+            (e.g., episode_id, step_count)
 
         Example:
             >>> client = EchoEnv.from_docker_image("echo-env:latest")
@@ -480,5 +276,4 @@
         and remove the associated container.
         """
         if self._provider is not None:
-            self._provider.stop_container()
->>>>>>> cd8b0572
+            self._provider.stop_container()