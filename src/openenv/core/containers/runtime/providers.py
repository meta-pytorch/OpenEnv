# Copyright (c) Meta Platforms, Inc. and affiliates.
# All rights reserved.
#
# This source code is licensed under the BSD-style license found in the
# LICENSE file in the root directory of this source tree.

"""
Container provider abstractions for running environment servers.

This module provides a pluggable architecture for different container providers
(local Docker, Kubernetes, cloud providers, etc.) to be used with EnvClient.
"""

from __future__ import annotations

from abc import ABC, abstractmethod
from typing import Any, Dict, Optional, Sequence


class ContainerProvider(ABC):
    """
    Abstract base class for container providers.

    Providers implement this interface to support different container platforms:
    - LocalDockerProvider: Runs containers on local Docker daemon
    - KubernetesProvider: Runs containers in Kubernetes cluster
    - FargateProvider: Runs containers on AWS Fargate
    - CloudRunProvider: Runs containers on Google Cloud Run

    The provider manages a single container lifecycle and provides the base URL
    for connecting to it.

    Example:
        >>> provider = LocalDockerProvider()
        >>> base_url = provider.start_container("echo-env:latest")
        >>> print(base_url)  # http://localhost:8000
        >>> # Use the environment via base_url
        >>> provider.stop_container()
    """

    @abstractmethod
    def start_container(
        self,
        image: str,
        port: Optional[int] = None,
        env_vars: Optional[Dict[str, str]] = None,
        **kwargs: Any,
    ) -> str:
        """
        Start a container from the specified image.

        Args:
            image: Container image name (e.g., "echo-env:latest")
            port: Port to expose (if None, provider chooses)
            env_vars: Environment variables to pass to container
            **kwargs: Provider-specific options

        Returns:
            Base URL to connect to the container (e.g., "http://localhost:8000")

        Raises:
            RuntimeError: If container fails to start
        """
        pass

    @abstractmethod
    def stop_container(self) -> None:
        """
        Stop and remove the running container.

        This cleans up the container that was started by start_container().
        """
        pass

    @abstractmethod
    def wait_for_ready(self, base_url: str, timeout_s: float = 30.0) -> None:
        """
        Wait for the container to be ready to accept requests.

        This typically polls the /health endpoint until it returns 200.

        Args:
            base_url: Base URL of the container
            timeout_s: Maximum time to wait

        Raises:
            TimeoutError: If container doesn't become ready in time
        """
        pass


class LocalDockerProvider(ContainerProvider):
    """
    Container provider for local Docker daemon.

    This provider runs containers on the local machine using Docker.
    Useful for development and testing.

    Example:
        >>> provider = LocalDockerProvider()
        >>> base_url = provider.start_container("echo-env:latest")
        >>> # Container running on http://localhost:<random-port>
        >>> provider.stop_container()
    """

    def __init__(self):
        """Initialize the local Docker provider."""
        self._container_id: Optional[str] = None
        self._container_name: Optional[str] = None

        # Check if Docker is available
        import subprocess

        try:
            subprocess.run(
                ["docker", "version"],
                check=True,
                capture_output=True,
                timeout=5,
            )
<<<<<<< HEAD
        except (subprocess.CalledProcessError, FileNotFoundError, subprocess.TimeoutExpired):
            raise RuntimeError("Docker is not available. Please install Docker Desktop or Docker Engine.")
=======
        except (
            subprocess.CalledProcessError,
            FileNotFoundError,
            subprocess.TimeoutExpired,
        ):
            raise RuntimeError(
                "Docker is not available. Please install Docker Desktop or Docker Engine."
            )
>>>>>>> 0fd665d4

    def start_container(
        self,
        image: str,
        port: Optional[int] = None,
        env_vars: Optional[Dict[str, str]] = None,
        **kwargs: Any,
    ) -> str:
        """
        Start a Docker container locally.

        Args:
            image: Docker image name
            port: Port to expose (if None, finds available port)
            env_vars: Environment variables for the container
            **kwargs: Additional Docker run options

        Returns:
            Base URL to connect to the container
        """
        import subprocess
        import time

        # Find available port if not specified
        if port is None:
            port = self._find_available_port()

        # Generate container name
        self._container_name = self._generate_container_name(image)

        # Build docker run command
        cmd = [
            "docker",
            "run",
            "-d",  # Detached
            "--name",
            self._container_name,
            "-p",
            f"{port}:8000",  # Map port
        ]

        # Add environment variables
        if env_vars:
            for key, value in env_vars.items():
                cmd.extend(["-e", f"{key}={value}"])

        # Add image
        cmd.append(image)

        # Run container
        try:
            result = subprocess.run(cmd, capture_output=True, text=True, check=True)
            self._container_id = result.stdout.strip()
        except subprocess.CalledProcessError as e:
            error_msg = f"Failed to start Docker container.\nCommand: {' '.join(cmd)}\nExit code: {e.returncode}\nStderr: {e.stderr}\nStdout: {e.stdout}"
            raise RuntimeError(error_msg) from e

        # Wait a moment for container to start
        time.sleep(1)

        base_url = f"http://localhost:{port}"
        return base_url

    def stop_container(self) -> None:
        """
        Stop and remove the Docker container.
        """
        if self._container_id is None:
            return

        import subprocess

        try:
            # Stop container
            subprocess.run(
                ["docker", "stop", self._container_id],
                capture_output=True,
                check=True,
                timeout=10,
            )

            # Remove container
            subprocess.run(
                ["docker", "rm", self._container_id],
                capture_output=True,
                check=True,
                timeout=10,
            )
        except subprocess.CalledProcessError:
            # Container might already be stopped/removed
            pass
        finally:
            self._container_id = None
            self._container_name = None

    def wait_for_ready(self, base_url: str, timeout_s: float = 30.0) -> None:
        """
        Wait for container to be ready by polling /health endpoint.

        Args:
            base_url: Base URL of the container
            timeout_s: Maximum time to wait

        Raises:
            TimeoutError: If container doesn't become ready
        """
        import time
        import requests

        start_time = time.time()
        health_url = f"{base_url}/health"

        while time.time() - start_time < timeout_s:
            try:
                response = requests.get(health_url, timeout=2.0)
                if response.status_code == 200:
                    return
            except requests.RequestException:
                pass

            time.sleep(0.5)

        raise TimeoutError(f"Container at {base_url} did not become ready within {timeout_s}s")

    def _find_available_port(self) -> int:
        """
        Find an available port on localhost.

        Returns:
            An available port number
        """
        import socket

        with socket.socket(socket.AF_INET, socket.SOCK_STREAM) as s:
            s.bind(("", 0))
            s.listen(1)
            port = s.getsockname()[1]
        return port

    def _generate_container_name(self, image: str) -> str:
        """
        Generate a unique container name based on image name and timestamp.

        Args:
            image: Docker image name

        Returns:
            A unique container name
        """
        import time

        clean_image = image.split("/")[-1].split(":")[0]
        timestamp = int(time.time() * 1000)
        return f"{clean_image}-{timestamp}"


class DockerSwarmProvider(ContainerProvider):
    """
    Container provider that uses Docker Swarm services for local concurrency.

    This provider creates a replicated Swarm service backed by the local Docker
    engine. The built-in load-balancer fans requests across the replicas,
    allowing multiple container instances to run concurrently on the developer
    workstation (mirroring the workflow described in the Docker stack docs).
    """

    def __init__(
        self,
        *,
        auto_init_swarm: bool = True,
        overlay_network: Optional[str] = None,
    ):
        """
        Args:
            auto_init_swarm: Whether to call ``docker swarm init`` when Swarm
                is not active. Otherwise, user must manually initialize Swarm.
            overlay_network: Optional overlay network name for the service.
                When provided, the network is created with
                ``docker network create --driver overlay --attachable`` if it
                does not already exist.
        """
        self._service_name: Optional[str] = None
        self._service_id: Optional[str] = None
        self._published_port: Optional[int] = None
        self._overlay_network = overlay_network
        self._auto_init_swarm = auto_init_swarm

        self._ensure_docker_available()
        self._ensure_swarm_initialized()
        if self._overlay_network:
            self._ensure_overlay_network(self._overlay_network)

    def start_container(
        self,
        image: str,
        port: Optional[int] = None,
        env_vars: Optional[Dict[str, str]] = None,
        **kwargs: Any,
    ) -> str:
        """
        Start (or scale) a Swarm service for the given image.

        Supported kwargs:
            replicas (int): Number of container replicas (default: 2).
            cpu_limit (float | str): CPU limit passed to ``--limit-cpu``.
            memory_limit (str): Memory limit passed to ``--limit-memory``.
            constraints (Sequence[str]): Placement constraints.
            labels (Dict[str, str]): Service labels.
            command (Sequence[str] | str): Override container command.
        """
        import shlex
        import subprocess
        import time

        allowed_kwargs = {
            "replicas",
            "cpu_limit",
            "memory_limit",
            "constraints",
            "labels",
            "command",
        }
        unknown = set(kwargs) - allowed_kwargs
        if unknown:
            raise ValueError(f"Unsupported kwargs for DockerSwarmProvider: {unknown}")

        replicas = int(kwargs.get("replicas", 2))
        cpu_limit = kwargs.get("cpu_limit")
        memory_limit = kwargs.get("memory_limit")
        constraints: Optional[Sequence[str]] = kwargs.get("constraints")
        labels: Optional[Dict[str, str]] = kwargs.get("labels")
        command_override = kwargs.get("command")

        if port is None:
            port = self._find_available_port()

        self._service_name = self._generate_service_name(image)
        self._published_port = port

        cmd = [
            "docker",
            "service",
            "create",
            "--detach",
            "--name",
            self._service_name,
            "--replicas",
            str(max(1, replicas)),
            "--publish",
            f"{port}:8000",
        ]

        if self._overlay_network:
            cmd.extend(["--network", self._overlay_network])

        if env_vars:
            for key, value in env_vars.items():
                cmd.extend(["--env", f"{key}={value}"])

        if cpu_limit is not None:
            cmd.extend(["--limit-cpu", str(cpu_limit)])

        if memory_limit is not None:
            cmd.extend(["--limit-memory", str(memory_limit)])

        if constraints:
            for constraint in constraints:
                cmd.extend(["--constraint", constraint])

        if labels:
            for key, value in labels.items():
                cmd.extend(["--label", f"{key}={value}"])

        cmd.append(image)

        if command_override:
            if isinstance(command_override, str):
                cmd.extend(shlex.split(command_override))
            else:
                cmd.extend(command_override)

        try:
            result = subprocess.run(
                cmd,
                capture_output=True,
                text=True,
                check=True,
            )
            self._service_id = result.stdout.strip()
        except subprocess.CalledProcessError as e:
            error_msg = (
                "Failed to start Docker Swarm service.\n"
                f"Command: {' '.join(cmd)}\n"
                f"Exit code: {e.returncode}\n"
                f"Stdout: {e.stdout}\n"
                f"Stderr: {e.stderr}"
            )
            raise RuntimeError(error_msg) from e

        # Give Swarm a brief moment to schedule the tasks.
        time.sleep(1.0)

        return f"http://localhost:{port}"

    def stop_container(self) -> None:
        """
        Remove the Swarm service (and keep the Swarm manager running).
        """
        if not self._service_name:
            return

        import subprocess

        try:
            subprocess.run(
                ["docker", "service", "rm", self._service_name],
                capture_output=True,
                check=True,
                timeout=10,
            )
        except subprocess.CalledProcessError:
            # Service may already be gone; ignore.
            pass
        finally:
            self._service_name = None
            self._service_id = None
            self._published_port = None

    def wait_for_ready(self, base_url: str, timeout_s: float = 30.0) -> None:
        """
        Wait for *all* replicas to become healthy by polling /health.
        """
        import time
        import requests

        deadline = time.time() + timeout_s
        health_url = f"{base_url}/health"

        while time.time() < deadline:
            try:
                response = requests.get(health_url, timeout=2.0)
                if response.status_code == 200:
                    return
            except requests.RequestException:
                pass

            time.sleep(0.5)

        raise TimeoutError(f"Swarm service at {base_url} did not become ready within {timeout_s}s")

    def _ensure_docker_available(self) -> None:
        import subprocess

        try:
            subprocess.run(
                ["docker", "version"],
                check=True,
                capture_output=True,
                timeout=5,
            )
        except (
            subprocess.CalledProcessError,
            FileNotFoundError,
            subprocess.TimeoutExpired,
        ) as exc:
            raise RuntimeError("Docker is not available. Please install Docker Desktop or Docker Engine.") from exc

    def _ensure_swarm_initialized(self) -> None:
        import subprocess

        try:
            result = subprocess.run(
                ["docker", "info", "--format", "{{.Swarm.LocalNodeState}}"],
                capture_output=True,
                text=True,
                check=True,
                timeout=5,
            )
            state = result.stdout.strip().lower()
            if state == "active":
                return
        except subprocess.CalledProcessError:
            state = "unknown"

        if not self._auto_init_swarm:
            raise RuntimeError(
                f"Docker Swarm is not active (state={state}). Enable Swarm manually or pass auto_init_swarm=True."
            )

        try:
            subprocess.run(
                ["docker", "swarm", "init"],
                check=True,
                capture_output=True,
                timeout=10,
            )
        except subprocess.CalledProcessError as e:
            raise RuntimeError("Failed to initialize Docker Swarm") from e

    def _ensure_overlay_network(self, network: str) -> None:
        import subprocess

        inspect = subprocess.run(
            ["docker", "network", "inspect", network],
            capture_output=True,
            text=True,
            check=False,
        )
        if inspect.returncode == 0:
            return

        try:
            subprocess.run(
                [
                    "docker",
                    "network",
                    "create",
                    "--driver",
                    "overlay",
                    "--attachable",
                    network,
                ],
                check=True,
                capture_output=True,
                timeout=10,
            )
        except subprocess.CalledProcessError as e:
            raise RuntimeError(f"Failed to create overlay network '{network}'") from e

    def _find_available_port(self) -> int:
        import socket

        with socket.socket(socket.AF_INET, socket.SOCK_STREAM) as s:
            s.bind(("", 0))
            s.listen(1)
            port = s.getsockname()[1]
        return port

    def _generate_service_name(self, image: str) -> str:
        import time

        clean_image = image.split("/")[-1].split(":")[0]
        timestamp = int(time.time() * 1000)
        return f"{clean_image}-swarm-{timestamp}"


class KubernetesProvider(ContainerProvider):
    """
    Container provider for Kubernetes clusters.

    This provider creates pods in a Kubernetes cluster and exposes them
    via services or port-forwarding.

    Example:
        >>> provider = KubernetesProvider(namespace="envtorch-dev")
        >>> base_url = provider.start_container("echo-env:latest")
        >>> # Pod running in k8s, accessible via service or port-forward
        >>> provider.stop_container()
    """

<<<<<<< HEAD
    pass
=======
    pass


class RuntimeProvider(ABC):
    """
    Abstract base class for runtime providers that are not container providers.
    Providers implement this interface to support different runtime platforms:
    - UVProvider: Runs environments via `uv run`

    The provider manages a single runtime lifecycle and provides the base URL
    for connecting to it.

    Example:
        >>> provider = UVProvider(project_path="/path/to/env")
        >>> base_url = provider.start()
        >>> print(base_url)  # http://localhost:8000
        >>> provider.stop()
    """

    @abstractmethod
    def start(
        self,
        port: Optional[int] = None,
        env_vars: Optional[Dict[str, str]] = None,
        **kwargs: Any,
    ) -> str:
        """
        Start a runtime from the specified image.

        Args:
            image: Runtime image name
            port: Port to expose (if None, provider chooses)
            env_vars: Environment variables for the runtime
            **kwargs: Additional runtime options
        """

    @abstractmethod
    def stop(self) -> None:
        """
        Stop the runtime.
        """
        pass

    @abstractmethod
    def wait_for_ready(self, timeout_s: float = 30.0) -> None:
        """
        Wait for the runtime to be ready to accept requests.
        """
        pass

    def __enter__(self) -> "RuntimeProvider":
        """
        Enter the runtime provider.
        """
        self.start()
        return self

    def __exit__(self, exc_type, exc, tb) -> None:
        """
        Exit the runtime provider.
        """
        self.stop()
        return False
>>>>>>> 0fd665d4
<|MERGE_RESOLUTION|>--- conflicted
+++ resolved
@@ -118,10 +118,6 @@
                 capture_output=True,
                 timeout=5,
             )
-<<<<<<< HEAD
-        except (subprocess.CalledProcessError, FileNotFoundError, subprocess.TimeoutExpired):
-            raise RuntimeError("Docker is not available. Please install Docker Desktop or Docker Engine.")
-=======
         except (
             subprocess.CalledProcessError,
             FileNotFoundError,
@@ -130,7 +126,6 @@
             raise RuntimeError(
                 "Docker is not available. Please install Docker Desktop or Docker Engine."
             )
->>>>>>> 0fd665d4
 
     def start_container(
         self,
@@ -591,9 +586,6 @@
         >>> provider.stop_container()
     """
 
-<<<<<<< HEAD
-    pass
-=======
     pass
 
 
@@ -656,5 +648,4 @@
         Exit the runtime provider.
         """
         self.stop()
-        return False
->>>>>>> 0fd665d4
+        return False